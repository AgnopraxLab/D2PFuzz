--- conflicted
+++ resolved
@@ -146,13 +146,9 @@
 	switch packetType {
 	case "ping":
 		pingPacket := &Ping{
-<<<<<<< HEAD
-			ENRSeq: t.localNode.Seq(),
-=======
 			//ENRSeq: t.localNode.Node().Seq(),
 			ReqID:  []byte("reqid"), // 使用固定的 ReqID 用于测试
 			ENRSeq: 5,
->>>>>>> d4227be1dbd9dfcbcf50d2781a0e63bf0ef97443
 		}
 		reqID := make([]byte, 8)
 		crand.Read(reqID)
@@ -270,7 +266,6 @@
 	crand.Read(b)
 	return int(binary.BigEndian.Uint32(b) % uint32(n))
 }
-<<<<<<< HEAD
 
 func (t *UDPv5) EncodePacket(id enode.ID, addr string, packet Packet, challenge *Whoareyou) ([]byte, Nonce, error) {
 	return t.codec.Encode(id, addr, packet, challenge)
@@ -278,6 +273,4 @@
 
 func (t *UDPv5) DecodePacket(input []byte, fromAddr string) (enode.ID, *enode.Node, v5wire.Packet, error) {
 	return t.codec.Decode(input, fromAddr)
-}
-=======
->>>>>>> d4227be1dbd9dfcbcf50d2781a0e63bf0ef97443+}