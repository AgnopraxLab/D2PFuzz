--- conflicted
+++ resolved
@@ -267,7 +267,7 @@
 	return int(binary.BigEndian.Uint32(b) % uint32(n))
 }
 
-<<<<<<< HEAD
+
 func (t *UDPv5) CreateSeed(node *enode.Node) (*V5Seed, error) {
 	var packets []Packet
 
@@ -372,12 +372,12 @@
 	Type  string
 	Nonce Nonce
 	State int
-=======
+
 func (t *UDPv5) EncodePacket(id enode.ID, addr string, packet Packet, challenge *Whoareyou) ([]byte, Nonce, error) {
 	return t.codec.Encode(id, addr, packet, challenge)
 }
 
 func (t *UDPv5) DecodePacket(input []byte, fromAddr string) (enode.ID, *enode.Node, v5wire.Packet, error) {
 	return t.codec.Decode(input, fromAddr)
->>>>>>> 44ed65b5
+
 }