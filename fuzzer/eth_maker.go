--- conflicted
+++ resolved
@@ -62,6 +62,7 @@
 
 type ethPacketTestResult struct {
 	RequestType string
+	Check       bool
 	Success     bool
 	Response    eth.Packet
 	Error       error
@@ -125,7 +126,7 @@
 
 	target := m.suiteList[0]
 
-	// Initialize connection
+	// 初始化连接
 	if err := target.InitializeAndConnect(); err != nil {
 		if logger != nil {
 			logger.Printf("Failed to initialize connection: %v", err)
@@ -133,7 +134,7 @@
 		return err
 	}
 
-	// Generate random request packet
+	// 生成随机请求包
 	req, _ := target.GenPacket(eth.StatusMsg)
 
 	for i := 0; i < config.MutateCount; i++ {
@@ -146,7 +147,7 @@
 				RequestType: fmt.Sprintf("%d", currentReq.Kind()),
 			}
 
-			// Send and wait for response
+			// 发送并等待响应
 			err := m.handlePacketWithResponse(currentReq, target, traceOutput)
 			if err != nil {
 				result.Error = err
@@ -155,11 +156,8 @@
 				result.Success = true
 			}
 
-<<<<<<< HEAD
-=======
 			result.Check = allTrue(m.checkEthRequestSemantics(currentReq))
 
->>>>>>> f42a3ebb
 			mu.Lock()
 			results = append(results, result)
 			mu.Unlock()
@@ -171,7 +169,7 @@
 
 	wg.Wait()
 
-	// Analyze results
+	// 分析结果
 	analyzeEthResults(results, logger, config.SaveFlag, config.OutputDir)
 	return nil
 }
@@ -544,8 +542,6 @@
 	}
 }
 
-<<<<<<< HEAD
-=======
 func (m *EthMaker) checkEthRequestSemantics(req eth.Packet) []bool {
 	switch p := req.(type) {
 	case *eth.StatusPacket:
@@ -586,19 +582,41 @@
 	return results
 }
 
->>>>>>> f42a3ebb
 func analyzeEthResults(results []ethPacketTestResult, logger *log.Logger, saveToFile bool, outputDir string) error {
+	checkTrueSuccessTrue := make([]ethPacketTestResult, 0)
+	checkFalseSuccessTrue := make([]ethPacketTestResult, 0)
+	checkTrueSuccessFalse := make([]ethPacketTestResult, 0)
+
+	for _, result := range results {
+		switch {
+		case result.Check && result.Success:
+			checkTrueSuccessTrue = append(checkTrueSuccessTrue, result)
+		case !result.Check && result.Success:
+			checkFalseSuccessTrue = append(checkFalseSuccessTrue, result)
+		case result.Check && !result.Success:
+			checkTrueSuccessFalse = append(checkTrueSuccessFalse, result)
+		}
+	}
+
 	if saveToFile {
-		// Create output directory if it doesn't exist
 		if err := os.MkdirAll(outputDir, 0755); err != nil {
 			return fmt.Errorf("failed to create output directory: %v", err)
 		}
 
-		// Generate filename (using timestamp)
-		filename := filepath.Join(outputDir, "/eth", fmt.Sprintf("analysis_results_%s.json", time.Now().Format("2006-01-02_15-04-05")))
-
-		// Save to file
-		data, err := json.MarshalIndent(results, "", "    ")
+		outputResult := struct {
+			CheckTrueSuccessTrue  []ethPacketTestResult `json:"check_true_success_true"`
+			CheckFalseSuccessTrue []ethPacketTestResult `json:"check_false_success_true"`
+			CheckTrueSuccessFalse []ethPacketTestResult `json:"check_true_success_false"`
+			Timestamp             string                `json:"timestamp"`
+		}{
+			CheckTrueSuccessTrue:  checkTrueSuccessTrue,
+			CheckFalseSuccessTrue: checkFalseSuccessTrue,
+			CheckTrueSuccessFalse: checkTrueSuccessFalse,
+			Timestamp:             time.Now().Format("2006-01-02_15-04-05"),
+		}
+
+		filename := filepath.Join(outputDir, "/eth", fmt.Sprintf("analysis_results_%s.json", outputResult.Timestamp))
+		data, err := json.MarshalIndent(outputResult, "", "    ")
 		if err != nil {
 			return fmt.Errorf("JSON serialization failed: %v", err)
 		}
@@ -607,10 +625,15 @@
 			return fmt.Errorf("failed to write to file: %v", err)
 		}
 
-		logger.Printf("Results saved to file: %s\n", filename)
+		if logger != nil {
+			logger.Printf("Results saved to file: %s\n", filename)
+		}
 	} else {
-		// Output to log
-		logger.Printf("Number of results with: %d\n", len(results))
+		if logger != nil {
+			logger.Printf("Number of results with Check=true, Success=true: %d\n", len(checkTrueSuccessTrue))
+			logger.Printf("Number of results with Check=false, Success=true: %d\n", len(checkFalseSuccessTrue))
+			logger.Printf("Number of results with Check=true, Success=false: %d\n", len(checkTrueSuccessFalse))
+		}
 	}
 
 	return nil
