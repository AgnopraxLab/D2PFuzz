// Copyright 2024 Fudong and Hosen
// This file is part of the D2PFuzz library.
//
// The D2PFuzz library is free software: you can redistribute it and/or modify
// it under the terms of the GNU Lesser General Public License as published by
// the Free Software Foundation, either version 3 of the License, or
// (at your option) any later version.
//
// The D2PFuzz library is distributed in the hope that it will be useful,
// but WITHOUT ANY WARRANTY; without even the implied warranty of
// MERCHANTABILITY or FITNESS FOR A PARTICULAR PURPOSE. See the
// GNU Lesser General Public License for more details.
//
// You should have received a copy of the GNU Lesser General Public License
// along with the D2PFuzz library. If not, see <http://www.gnu.org/licenses/>.

package fuzzer

import (
	"encoding/json"
	"fmt"
	"io"
	"io/ioutil"
	"log"
	"math/big"
	"math/rand"
	"os"
	"path/filepath"
	"reflect"
	"sync"
	"time"

	"github.com/ethereum/go-ethereum/common"
	"github.com/ethereum/go-ethereum/core/types"
	"github.com/ethereum/go-ethereum/p2p/enode"

	"github.com/AgnopraxLab/D2PFuzz/d2p/protocol/eth"
	"github.com/AgnopraxLab/D2PFuzz/fuzzing"
	"github.com/AgnopraxLab/D2PFuzz/generator"
)

var (
	ethoptions = []int{eth.StatusMsg, eth.NewBlockHashesMsg, eth.TransactionsMsg, eth.GetBlockHeadersMsg,
		eth.BlockHeadersMsg, eth.GetBlockBodiesMsg, eth.BlockBodiesMsg, eth.NewBlockMsg,
		eth.NewPooledTransactionHashesMsg, eth.GetPooledTransactionsMsg, eth.PooledTransactionsMsg,
		eth.GetReceiptsMsg, eth.ReceiptsMsg}
	ethstate = []int{eth.StatusMsg, eth.GetReceiptsMsg}
)

type EthMaker struct {
	SuiteList []*eth.Suite

	testSeq  []int // testcase sequence
	stateSeq []int // steate sequence

	PakcetSeed []eth.Packet // Use store packet seed to mutator

	Series []StateSeries
	forks  []string

	root common.Hash
	logs common.Hash
}

type ethSnapshot struct {
	state_1 *eth.StatusPacket
	state_2 *eth.ReceiptsPacket
	n       *enode.Node
}

type ethPacketTestResult struct {
	PacketID     int
	RequestType  string
	Check        bool
	CheckResults []bool
	Success      bool
	Request      eth.Packet
	Response     eth.Packet
	Valid        bool
	Error        string `json:"error"`
}

func NewEthMaker(targetDir string, chain string) *EthMaker {
	var suiteList []*eth.Suite

	nodeList, err := getList(targetDir)
	if err != nil {
		fmt.Printf("failed to read targetDir: %v", err)
		return nil
	}

	for _, node := range nodeList {
		suite, err := generator.Initeth(node, chain)
		if err != nil {
			fmt.Printf("failed to initialize eth clients: %v", err)
		}
		suiteList = append(suiteList, suite)
	}

	ethmaker := &EthMaker{
		SuiteList: suiteList,
		testSeq:   generateEthTestSeq(),
		stateSeq:  ethstate,
	}
	return ethmaker
}

func (m *EthMaker) ToGeneralStateTest(name string) *GeneralStateTest {
	gst := make(GeneralStateTest)
	gst[name] = m.ToSubTest()
	return &gst
}

func (m *EthMaker) ToSubTest() *stJSON {
	st := &stJSON{}
	st.Ps = m.Series
	for _, fork := range m.forks {
		postState := make(map[string][]stPostState)
		postState[fork] = []stPostState{
			{
				Logs:    m.logs,
				Root:    m.root,
				Indexes: stIndex{Gas: 0, Value: 0, Data: 0},
			},
		}
		st.Post = postState
	}
	return st
}

func (m *EthMaker) PacketStart(traceOutput io.Writer, seed eth.Packet, stats *UDPPacketStats) error {
	var (
		wg      sync.WaitGroup
		logger  *log.Logger
		mu      sync.Mutex
		results []ethPacketTestResult
	)

	if traceOutput != nil {
		logger = log.New(traceOutput, "TRACE: ", log.Ldate|log.Ltime|log.Lmicroseconds)
	}

	mutator := fuzzing.NewMutator(rand.New(rand.NewSource(time.Now().UnixNano())))
	currentSeed := seed

	// Only three 'get' message types need special connection handling
	if seed.Kind() == eth.GetBlockHeadersMsg ||
		seed.Kind() == eth.GetBlockBodiesMsg ||
		seed.Kind() == eth.GetReceiptsMsg {
		if err := m.SuiteList[0].SetupConn(); err != nil {
			return fmt.Errorf("failed to setup connection: %v", err)
		}
		defer m.SuiteList[0].Conn().Close()
	}

	for i := 0; i < MutateCount; i++ {
		//for i := 0; i < 1; i++ {
		wg.Add(1)

		mutateSeed := cloneAndMutateEthPacket(mutator, currentSeed, m.SuiteList[0].Chain())
		//mutateSeed := seed
		go func(iteration int, currentReq eth.Packet, packetStats *UDPPacketStats) {
			defer wg.Done()

			result := ethPacketTestResult{
				PacketID:    iteration,
				RequestType: fmt.Sprintf("%d", currentReq.Kind()),
				Request:     currentReq,
			}

			result.CheckResults = m.checkRequestSemantics(currentReq, m.SuiteList[0].Chain())
			result.Check = allTrue(result.CheckResults)

			// 发送并等待响应
			resp, success, valid, err := m.handlePacketWithResponse(currentReq, m.SuiteList[0])
			if err != nil {
				result.Error = err.Error()
				result.Success = false
				result.Valid = false
			} else {
				result.Response = resp
				if currentReq.Kind() == eth.StatusMsg {
					// Status 包使用 handlePacketWithResponse 返回的 success
					result.Success = success
				} else {
					// 修改：只有在有响应时才设置 Success 为 true
					result.Success = (resp != nil)
				}
				result.Valid = valid
			}

			if result.Check { // 语义检查正确
				if !result.Success { // 没有收到响应
					mu.Lock()
					packetStats.CheckTrueFail = packetStats.CheckTrueFail + 1
					results = append(results, result)
					mu.Unlock()
				} else if result.Valid { // 收到有效响应
					mu.Lock()
					packetStats.CheckTruePass = packetStats.CheckTruePass + 1
					results = append(results, result)
					mu.Unlock()
				}
			} else { // 语义检查错误
				if result.Success { // 收到响应
					if result.Valid { // 响应有效
						mu.Lock()
						packetStats.CheckFalsePassOK = packetStats.CheckFalsePassOK + 1
						results = append(results, result)
						mu.Unlock()
					} else { // 响应无效
						mu.Lock()
						packetStats.CheckFalsePassBad = packetStats.CheckFalsePassBad + 1
						results = append(results, result)
						mu.Unlock()
					}
				}
			}

		}(i, mutateSeed, stats)
		currentSeed = mutateSeed
		time.Sleep(PacketSleepTime)
	}

	wg.Wait()

	// 分析结果
	if SaveFlag {
		analyzeResultsEth(results, logger, OutputDir)
	}

	return nil
}

// 辅助函数：打印results数组
// func printResults(results []ethPacketTestResult, logger *log.Logger) {
// 	for i, r := range results {
// 		resultBytes, err := json.MarshalIndent(r, "", "    ")
// 		if err != nil {
// 			logger.Printf("Error marshaling result %d: %v", i, err)
// 			continue
// 		}
// 		logger.Printf("Result %d:\n%s", i, string(resultBytes))
// 	}
// 	logger.Printf("Total results: %d\n", len(results))
// 	logger.Printf("=====================================")
// }

func (m *EthMaker) Start(traceOutput io.Writer) error {
	var (
		wg       sync.WaitGroup
		resultCh = make(chan *ethSnapshot, len(m.SuiteList))
		errorCh  = make(chan error, len(m.SuiteList))
		logger   *log.Logger
	)

	if traceOutput != nil {
		logger = log.New(traceOutput, "TRACE: ", log.Ldate|log.Ltime|log.Lmicroseconds)
	}

	// Iterate over each target object
	for _, target := range m.SuiteList {
		wg.Add(1)
		go func(target *eth.Suite) {
			defer wg.Done()
			result := &ethSnapshot{
				n: target.DestList,
			}
			// First round: sending testSeq packets
			for i, packetType := range m.testSeq {
				req, _ := target.GenPacket(packetType)
				m.handlePacket(req, target, logger)
				logger.Printf("Sent test packet to target: %s, packet: %v, using suite: %d", target.DestList.String(), req.Kind(), i)
			}
			// Round 2: sending stateSeq packets
			for i, packetType := range m.stateSeq {
				req, _ := target.GenPacket(packetType)
				m.handlePacket(req, target, logger)
				logger.Printf("Sent state packet to target: %s, packet: %v, using suite: %d", target.DestList.String(), req.Kind(), i)
			}
			resultCh <- result
		}(target)
	}
	// Wait for all goroutines to complete
	go func() {
		wg.Wait()
		close(resultCh)
		close(errorCh)
	}()
	for err := range errorCh {
		if err != nil {
			return fmt.Errorf("error occurred during fuzzing: %v", err)
		}
	}
	// TODO: Need deal result
	var allSnapshot []*ethSnapshot
	for snapshot := range resultCh {
		allSnapshot = append(allSnapshot, snapshot)
	}
	// fmt.Printf("All results: %v\n", allSnapshot)

	return nil
}

func (m *EthMaker) handlePacket(req eth.Packet, suite *eth.Suite, logger *log.Logger) error {
	switch p := req.(type) {
	case *eth.StatusPacket:
		return suite.InitializeAndConnect()
	case *eth.TransactionsPacket:
		if err := suite.SendForkchoiceUpdated(); err != nil {
			return fmt.Errorf("failed to send next block: %v", err)
		}
		result := m.handleTransactionPacket(p, suite)
		if result.Error != "" {
			return fmt.Errorf("failed to handle transaction packet: %v", result.Error)
		}
		return nil
	case *eth.GetBlockHeadersPacket:
		if err := suite.InitializeAndConnect(); err != nil {
			return fmt.Errorf("initialization and connection failed: %v", err)
		}
		result := m.handleGetBlockHeadersPacket(p, suite)
		if result.Error != "" {
			return fmt.Errorf("failed to handle get block headers packet: %v", result.Error)
		}
		return nil
	case *eth.GetBlockBodiesPacket:
		if err := suite.InitializeAndConnect(); err != nil {
			return fmt.Errorf("initialization and connection failed: %v", err)
		}
		result := m.handleGetBlockBodiesPacket(p, suite)
		if result.Error != "" {
			return fmt.Errorf("failed to handle get block bodies packet: %v", result.Error)
		}
		return nil
	case *eth.NewBlockHashesPacket, *eth.BlockHeadersPacket, *eth.BlockBodiesPacket, *eth.NewBlockPacket, *eth.PooledTransactionsPacket, *eth.ReceiptsPacket:
		if err := suite.InitializeAndConnect(); err != nil {
			return fmt.Errorf("initialization and connection failed: %v", err)
		}
		return m.handleSendOnlyPacket(p, suite)
	case *eth.NewPooledTransactionHashesPacket:
		if err := suite.SendForkchoiceUpdated(); err != nil {
			return fmt.Errorf("failed to send next block: %v", err)
		}
		if err := suite.InitializeAndConnect(); err != nil {
			return fmt.Errorf("initialization and connection failed: %v", err)
		}
		return m.handlePooledTransactionHashesPacket(p, suite, logger)
	case *eth.GetPooledTransactionsPacket:
		if err := suite.InitializeAndConnect(); err != nil {
			return fmt.Errorf("initialization and connection failed: %v", err)
		}
		result := m.handleGetPooledTransactionsPacket(p, suite)
		if result.Error != "" {
			return fmt.Errorf("failed to handle get pooled transactions packet: %v", result.Error)
		}
		return nil
	case *eth.GetReceiptsPacket:
		if err := suite.InitializeAndConnect(); err != nil {
			return fmt.Errorf("initialization and connection failed: %v", err)
		}
		result := m.handleGetReceiptsPacket(p, suite)
		if result.Error != "" {
			return fmt.Errorf("failed to handle get receipts packet: %v", result.Error)
		}
		return nil
	default:
		if logger != nil {
			_, err := fmt.Printf("Unsupported packet type: %T\n", req)
			if err != nil {
				// Handle the error, maybe log it or return it
				log.Printf("Error writing to trace output: %v", err)
			}
		}
		return nil
	}
}

func (m *EthMaker) handleStatusPacket(p *eth.StatusPacket, suite *eth.Suite) ethPacketTestResult {
	// First establish a correct connection as a control
	// if err := suite.SetupConn(); err != nil {
	//     return ethPacketTestResult{
	//         Error: fmt.Errorf("failed to setup control connection: %v", err).Error(),
	//     }
	// }

	// 1. Establish connection
	conn, err := suite.Dial()
	if err != nil {
		return ethPacketTestResult{
			Error:   fmt.Errorf("dial failed: %v", err).Error(),
			Success: false, // 连接失败，没有响应
			Valid:   false,
		}
	}
	defer conn.Close()

	// 2. Use our mutated status packet for peer connection
	if err := conn.Peer(suite.Chain(), p); err != nil {
		return ethPacketTestResult{
			Error:   fmt.Errorf("peer failed: %v", err).Error(),
			Success: false, // 连接失败，没有响应
			Valid:   false,
		}
	}

	// 3. Send a GetReceipts packet to verify the connection
	testReq, _ := suite.GenPacket(eth.GetReceiptsMsg)
	resp, testValid, success, err := m.handlePacketWithResponse(testReq, suite)

	return ethPacketTestResult{
		Response: resp,
		Success:  success,                  // 使用handlePacketWithResponse返回的success值
		Valid:    testValid && resp != nil, // 需要有响应且响应有效
		Error:    err.Error(),
	}
}

func (m *EthMaker) handleSendOnlyPacket(packet interface{}, suite *eth.Suite) error {
	var msgcode uint64

	switch packet.(type) {
	case *eth.NewBlockHashesPacket:
		msgcode = eth.NewBlockHashesMsg
		//logger.Println(logger, "Sending NewBlockHashesPacket")
	case *eth.BlockHeadersPacket:
		msgcode = eth.BlockHeadersMsg
		//logger.Println(logger, "Sending BlockHeadersPacket")
	case *eth.BlockBodiesPacket:
		msgcode = eth.BlockBodiesMsg
		//logger.Println(logger, "Sending BlockBodiesPacket")
	case *eth.NewBlockPacket:
		msgcode = eth.NewBlockMsg
		//logger.Println(logger, "Sending NewBlockPacket")
	case *eth.PooledTransactionsPacket:
		msgcode = eth.PooledTransactionsMsg
		//logger.Println(logger, "Sending PooledTransactionsPacket")
	case *eth.ReceiptsPacket:
		msgcode = eth.ReceiptsMsg
		//logger.Println(logger, "Sending ReceiptsPacket")
	default:
		return fmt.Errorf("unsupported packet type: %T", packet)
	}

	if err := suite.SendMsg(eth.EthProto, msgcode, packet); err != nil {
		return fmt.Errorf("could not send %T: %v", packet, err)
	}

	return nil
}

func (m *EthMaker) handleTransactionPacket(p *eth.TransactionsPacket, suite *eth.Suite) ethPacketTestResult {
	if err := suite.SendForkchoiceUpdated(); err != nil {
		return ethPacketTestResult{
			Error:   fmt.Errorf("failed to send forkchoice update: %v", err).Error(),
			Success: false,
			Valid:   false,
		}
	}

	for _, tx := range *p {
		if err := suite.SendTxs([]*types.Transaction{tx}); err != nil {
			return ethPacketTestResult{
				Error:   fmt.Errorf("failed to send transaction: %v", err).Error(),
				Success: false,
				Valid:   false,
			}
		}
	}
	return ethPacketTestResult{
		Success: true, // 发送成功
		Valid:   true, // 交易被接受
	}
}

func (m *EthMaker) handleGetBlockHeadersPacket(p *eth.GetBlockHeadersPacket, suite *eth.Suite) ethPacketTestResult {

	// 修改包内容进行测试
	// p.Origin.Number = 300
	// p.Amount = 8000
	// p.Skip = 18446744073709551615
	// //p.Skip = 18446744073709551615
	// p.Reverse = false
	// p.Origin.Hash = common.Hash{} // 确保使用Number而不是Hash

	// 先进行语义检查
	checkResults := checkGetBlockHeadersSemantics(p, suite.Chain())

	// 发送请求（无论检查是否通过都发送）
	if err := suite.SendMsg(eth.EthProto, eth.GetBlockHeadersMsg, p); err != nil {
		return ethPacketTestResult{
			Error:        fmt.Errorf("could not send GetBlockHeadersMsg: %v", err).Error(),
			CheckResults: checkResults,
			Valid:        false,
		}
	}

	// 读取响应
	headers := new(eth.BlockHeadersPacket)
	if err := suite.ReadMsg(eth.EthProto, eth.BlockHeadersMsg, headers); err != nil {
		return ethPacketTestResult{
			Error:        fmt.Errorf("error reading BlockHeadersMsg: %v", err).Error(),
			CheckResults: checkResults,
			Valid:        false,
		}
	}

	// 检查请求ID
	if got, want := headers.RequestId, p.RequestId; got != want {
		return ethPacketTestResult{
			Response:     headers,
			Success:      false,
			CheckResults: checkResults,
			Check:        true,
			Error:        fmt.Sprintf("unexpected request id: got %d, want %d", got, want),
		}
	}

	// 获取预期的headers
	expected, err := suite.GetHeaders(p)
	if err != nil {
		return ethPacketTestResult{
			Response:     headers,
			Success:      false,
			CheckResults: checkResults,
			Check:        true,
			Error:        fmt.Sprintf("failed to get headers: %v", err),
		}
	}

	// 比较结果
	if !eth.HeadersMatch(expected, headers.BlockHeadersRequest) {
		return ethPacketTestResult{
			Response:     headers,
			Valid:        false,
			CheckResults: checkResults,
			Error:        "header mismatch",
		}
	}

	return ethPacketTestResult{
		Response:     headers,
		Valid:        true,
		CheckResults: checkResults,
	}
}

func (m *EthMaker) handleGetBlockBodiesPacket(p *eth.GetBlockBodiesPacket, suite *eth.Suite) ethPacketTestResult {
	// 先进行语义检查
	checkResults := checkGetBlockBodiesSemantics(p, suite.Chain())

	// 发送请求
	if err := suite.SendMsg(eth.EthProto, eth.GetBlockBodiesMsg, p); err != nil {
		return ethPacketTestResult{
			Error:        fmt.Errorf("could not send GetBlockBodiesMsg: %v", err).Error(),
			CheckResults: checkResults,
			Valid:        false,
		}
	}

	// 读取响应
	resp := new(eth.BlockBodiesPacket)
	if err := suite.ReadMsg(eth.EthProto, eth.BlockBodiesMsg, resp); err != nil {
		return ethPacketTestResult{
			Error:        fmt.Errorf("error reading BlockBodiesMsg: %v", err).Error(),
			CheckResults: checkResults,
			Valid:        false,
		}
	}

	// 统计有效哈希数量
	validHashCount := 0
	blockHashes := make(map[common.Hash]bool)
	for _, block := range suite.Chain().Blocks() {
		blockHashes[block.Hash()] = true
	}

	for _, hash := range *p.GetBlockBodiesRequest {
		if blockHashes[hash] {
			validHashCount++
		}
	}

	// 检查响应数量是否与有效哈希数量完全匹配
	if len(resp.BlockBodiesResponse) != validHashCount {
		return ethPacketTestResult{
			Response:     resp,
			Valid:        false,
			CheckResults: checkResults,
			Error:        fmt.Sprintf("response count mismatch: got %d, expected %d", len(resp.BlockBodiesResponse), validHashCount),
		}
	}

	// 检查请求ID
	if got, want := resp.RequestId, p.RequestId; got != want {
		return ethPacketTestResult{
			Response:     resp,
			Valid:        false,
			CheckResults: checkResults,
			Error:        fmt.Sprintf("request ID mismatch: got %d, want %d", got, want),
		}
	}

	// 所有检查通过
	return ethPacketTestResult{
		Response:     resp,
		Valid:        true,
		CheckResults: checkResults,
	}
}

func (m *EthMaker) handlePooledTransactionHashesPacket(p *eth.NewPooledTransactionHashesPacket, suite *eth.Suite, logger *log.Logger) error {

	logger.Println("Sending NewPooledTransactionHashesPacket")

	if err := suite.SendMsg(eth.EthProto, eth.NewPooledTransactionHashesMsg, p); err != nil {
		return fmt.Errorf("could not send GetBlockBodiesMsg: %v", err)
	}

	resp := new(eth.GetPooledTransactionsPacket)
	if err := suite.ReadMsg(eth.EthProto, eth.GetPooledTransactionsMsg, resp); err != nil {
		return fmt.Errorf("error reading BlockBodiesMsg: %v", err)
	}

	logger.Printf("Received GetPooledTransactions packet: %+v\n", resp)

	if got, want := len(*resp.GetPooledTransactionsRequest), len(p.Hashes); got != want {
		return fmt.Errorf("unexpected number of txs requested: got %d, want %d", got, want)
	}
	logger.Printf("Received block bodies for request %d\n", resp.RequestId)

	return nil
}

func (m *EthMaker) handleGetPooledTransactionsPacket(p *eth.GetPooledTransactionsPacket, suite *eth.Suite) ethPacketTestResult {
	// 1. 发送 forkchoice updated
	if err := suite.SendForkchoiceUpdated(); err != nil {
		return ethPacketTestResult{
			Error:   fmt.Errorf("failed to send forkchoice update: %v", err).Error(),
			Success: false,
			Valid:   false,
		}
	}

	// 2. 生成交易
	var (
		from, nonce = suite.Chain().GetSender(1)
		count       = 10 // 先用较小数量测试
		txs         []*types.Transaction
		hashes      []common.Hash
		set         = make(map[common.Hash]struct{})
	)

	for i := 0; i < count; i++ {
		inner := &types.DynamicFeeTx{
			ChainID:   suite.Chain().Config().ChainID,
			Nonce:     nonce + uint64(i),
			GasTipCap: common.Big1,
			GasFeeCap: suite.Chain().Head().BaseFee(),
			Gas:       75000,
			To:        &common.Address{}, // 添加接收地址
		}
		tx, err := suite.Chain().SignTx(from, types.NewTx(inner))
		if err != nil {
			return ethPacketTestResult{
				Error:   fmt.Errorf("failed to sign transaction: %v", err).Error(),
				Success: false,
				Valid:   false,
			}
		}
		txs = append(txs, tx)
		set[tx.Hash()] = struct{}{}
		hashes = append(hashes, tx.Hash())
	}
	suite.Chain().IncNonce(from, uint64(count))

	// 3. 直接使用已有连接发送交易
	if err := suite.SendTxs(txs); err != nil {
		return ethPacketTestResult{
			Error:   fmt.Errorf("failed to send txs: %v", err).Error(),
			Success: false,
			Valid:   false,
		}
	}

	// 4. 等待交易确认
	if err := m.SuiteList[0].SetupConn(); err != nil {
		return ethPacketTestResult{
			Error:   fmt.Errorf("failed to setup connection: %v", err).Error(),
			Success: false,
			Valid:   false,
		}
	}
	defer m.SuiteList[0].Conn().Close()

	// Modify: Correctly construct GetPooledTransactionsPacket
	request := eth.GetPooledTransactionsRequest(hashes) // Convert hashes to GetPooledTransactionsRequest type
	newRequest := &eth.GetPooledTransactionsPacket{
		RequestId:                    p.RequestId,
		GetPooledTransactionsRequest: &request,
	}

	// Use new request to replace original request
	if err := m.SuiteList[0].Conn().Write(eth.EthProto, eth.GetPooledTransactionsMsg, newRequest); err != nil {
		return ethPacketTestResult{
			Error:   fmt.Errorf("could not write to conn: %v", err).Error(),
			Success: false,
			Valid:   false,
		}
	}
	// Check that all received transactions match those that were sent to node.
	msg := new(eth.PooledTransactionsPacket)
	if err := m.SuiteList[0].Conn().ReadMsg(eth.EthProto, eth.PooledTransactionsMsg, &msg); err != nil {
		return ethPacketTestResult{
			Error:   fmt.Errorf("error reading from connection: %v", err).Error(),
			Success: false,
			Valid:   false,
		}
	}
	if got, want := msg.RequestId, p.RequestId; got != want {
		return ethPacketTestResult{
			Request:  newRequest,
			Response: msg,
			Success:  true,  // 收到响应但内容不匹配
			Valid:    false, // 请求ID不匹配
			Error:    fmt.Sprintf("request ID mismatch: got %d, want %d", got, want),
		}
	}
	for _, got := range msg.PooledTransactionsResponse {
		if _, exists := set[got.Hash()]; !exists {
			return ethPacketTestResult{
				Request:  newRequest,
				Response: msg,
				Success:  true,  // 收到响应但内容不匹配
				Valid:    false, // 包含未知交易
				Error:    fmt.Sprintf("unexpected tx received: %v", got.Hash()),
			}
		}
	}

	// return ethPacketTestResult{
	// 	Response: msg,
	// 	Success:  true,
	// }

	return ethPacketTestResult{
		Request:  newRequest,
		Response: msg,
		Success:  true, // 收到响应
		Valid:    true, // 所有检查通过
	}
}

func (m *EthMaker) handleGetReceiptsPacket(p *eth.GetReceiptsPacket, suite *eth.Suite) ethPacketTestResult {
	// 1. 语义检查
	checkResults := checkGetReceiptsSemantics(p, suite.Chain())

	// 2. 发送请求
	if err := suite.SendMsg(eth.EthProto, eth.GetReceiptsMsg, p); err != nil {
		return ethPacketTestResult{
			Error:        fmt.Errorf("could not send GetReceiptsMsg: %v", err).Error(),
			CheckResults: checkResults,
			Valid:        false,
		}
	}

	// 3. 读取响应
	resp := new(eth.ReceiptsPacket)
	if err := suite.ReadMsg(eth.EthProto, eth.ReceiptsMsg, resp); err != nil {
		return ethPacketTestResult{
			Error:        fmt.Errorf("error reading ReceiptsMsg: %v", err).Error(),
			CheckResults: checkResults,
			Valid:        false,
		}
	}

	// 4. 统计有效哈希数量
	validHashCount := 0
	blockHashes := make(map[common.Hash]bool)
	for _, block := range suite.Chain().Blocks() {
		blockHashes[block.Hash()] = true
	}

	for _, hash := range *p.GetReceiptsRequest {
		if blockHashes[hash] {
			validHashCount++
		}
	}

	// 5. 检查响应数量是否与有效哈希数量完全匹配
	if len(resp.ReceiptsResponse) != validHashCount {
		return ethPacketTestResult{
			Response:     resp,
			Valid:        false,
			CheckResults: checkResults,
			Error:        fmt.Sprintf("response count mismatch: got %d, expected %d", len(resp.ReceiptsResponse), validHashCount),
		}
	}

	// 6. 检查请求ID
	if got, want := resp.RequestId, p.RequestId; got != want {
		return ethPacketTestResult{
			Response:     resp,
			Valid:        false,
			CheckResults: checkResults,
			Error:        fmt.Sprintf("request ID mismatch: got %d, want %d", got, want),
		}
	}

	// 所有检查通过
	return ethPacketTestResult{
		Response:     resp,
		Valid:        true,
		CheckResults: checkResults,
	}
}

func (m *EthMaker) SetResult(root, logs common.Hash) {
	m.root = root
	m.logs = logs
}

func generateEthTestSeq() []int {
	options := []int{
		eth.StatusMsg, eth.NewBlockHashesMsg, eth.TransactionsMsg, eth.GetBlockHeadersMsg,
		eth.BlockHeadersMsg, eth.GetBlockBodiesMsg, eth.BlockBodiesMsg, eth.NewBlockMsg,
		eth.NewPooledTransactionHashesMsg, eth.GetPooledTransactionsMsg, eth.PooledTransactionsMsg,
		eth.GetReceiptsMsg, eth.ReceiptsMsg,
	}
	seq := make([]int, SequenceLength)

	rand.Seed(time.Now().UnixNano())
	for i := 0; i < SequenceLength; i++ {
		seq[i] = options[rand.Intn(len(options))]
	}

	return seq
}

// packet test deal data
func (m *EthMaker) handlePacketWithResponse(req eth.Packet, suite *eth.Suite) (eth.Packet, bool, bool, error) {
	switch p := req.(type) {
	case *eth.StatusPacket:
		result := m.handleStatusPacket(p, suite)
		return result.Response, result.Success, result.Valid, nil
	case *eth.TransactionsPacket:
		result := m.handleTransactionPacket(p, suite)
		return result.Response, result.Success, result.Valid, nil
	case *eth.GetBlockHeadersPacket:
		result := m.handleGetBlockHeadersPacket(p, suite)
		return result.Response, result.Success, result.Valid, nil
	case *eth.GetBlockBodiesPacket:
		result := m.handleGetBlockBodiesPacket(p, suite)
		return result.Response, result.Success, result.Valid, nil
	case *eth.GetPooledTransactionsPacket:
		result := m.handleGetPooledTransactionsPacket(p, suite)
		return result.Response, result.Success, result.Valid, nil
	case *eth.GetReceiptsPacket:
		result := m.handleGetReceiptsPacket(p, suite)
		return result.Response, result.Success, result.Valid, nil
	default:
		if err := m.SuiteList[0].SetupConn(); err != nil {
			return nil, false, false, fmt.Errorf("failed to setup connection: %v", err)
		}
		defer m.SuiteList[0].Conn().Close()
		err := m.handleSendOnlyPacket(p, suite)
		return nil, false, false, err
	}
}

// checkRequestSemantics 检查请求的语义正确性
func (m *EthMaker) checkRequestSemantics(req eth.Packet, chain *eth.Chain) []bool {
	var results []bool

	switch p := req.(type) {
	case *eth.StatusPacket:
		results = checkStatusSemantics(p, chain)
	case *eth.GetBlockHeadersPacket:
		results = checkGetBlockHeadersSemantics(p, chain)
	case *eth.BlockHeadersPacket:
		results = checkBlockHeadersSemantics(p, chain)
	case *eth.GetBlockBodiesPacket:
		results = checkGetBlockBodiesSemantics(p, chain)
	case *eth.BlockBodiesPacket:
		results = checkBlockBodiesSemantics(p)
	case *eth.GetReceiptsPacket:
		results = checkGetReceiptsSemantics(p, chain)
	case *eth.TransactionsPacket:
		return checkTransactionsSemantics(p)
	case *eth.GetPooledTransactionsPacket:
		results = checkGetPooledTransactionsSemantics(p)
	case *eth.PooledTransactionsPacket:
		results = checkPooledTransactionsSemantics(p)
	case *eth.NewBlockHashesPacket:
		results = checkNewBlockHashesSemantics(p, chain)
	case *eth.NewBlockPacket:
		results = checkNewBlockSemantics(p, chain)
	case *eth.NewPooledTransactionHashesPacket:
		results = checkNewPooledTransactionHashesSemantics(p)
	default:
		// 对于其他类型的包，暂时返回true
		results = []bool{true}
	}

	return results
}

func checkStatusSemantics(p *eth.StatusPacket, chain *eth.Chain) []bool {
	results := make([]bool, 5) // 5个检查项

	// 1. 检查 Head 是否是有效的区块哈希
	blocks := chain.Blocks()
	headBlock := blocks[len(blocks)-1]
	results[0] = p.Head == headBlock.Hash()

	// 2. 检查 TD (Total Difficulty) 是否正确
	results[1] = p.TD != nil && p.TD.Cmp(chain.TD()) == 0

	// 3. 检查 ForkID 是否匹配
	expectedForkID := chain.ForkID()
	results[2] = reflect.DeepEqual(p.ForkID, expectedForkID)

	// 4. 检查协议版本是否在有效范围内
	results[3] = p.ProtocolVersion >= 64 && p.ProtocolVersion <= 68

	// 5. 检查 Genesis 哈希是否正确
	genesisBlock := blocks[0]
	results[4] = p.Genesis == genesisBlock.Hash()

	return results
}

// checkGetBlockHeadersSemantics 检查GetBlockHeaders请求的语义正确性
func checkGetBlockHeadersSemantics(p *eth.GetBlockHeadersPacket, chain *eth.Chain) []bool {
	results := make([]bool, 4)
	chainLen := uint64(chain.Len())

	// 检查1: Origin 的有效性
	if p.Origin.Hash != (common.Hash{}) {
		found := false
		for _, block := range chain.Blocks() {
			if block.Hash() == p.Origin.Hash {
				found = true
				break
			}
		}
		results[0] = found && p.Origin.Number == 0
	} else {
		results[0] = p.Origin.Number < chainLen
	}

	// 检查2: Amount 必须大于0且合理
	results[1] = p.Amount > 0 && p.Amount <= 1024

	// 如果Amount无效，后续检查都失败
	if !results[1] {
		results[2] = false
		results[3] = false
		return results
	}

	// 检查3: Skip和范围检查
	if p.Amount == 1 {
		// Amount为1时，Skip值不影响结果
		results[2] = true
	} else if p.Skip >= chainLen {
		results[2] = false
	} else if p.Reverse {
		// 检查是否有足够的前置区块
		minRequired := (p.Amount - 1) * (p.Skip + 1)
		results[2] = p.Origin.Number >= minRequired
	} else {
		// 检查是否超出链长度
		maxRequired := p.Origin.Number + (p.Amount-1)*(p.Skip+1)
		results[2] = maxRequired < chainLen
	}

	// 检查4: 预估响应大小
	estimatedSize := p.Amount * 500         // 每个区块头约500字节
	results[3] = estimatedSize <= 1024*1024 // 限制在1MB以内

	return results
}

func checkBlockHeadersSemantics(p *eth.BlockHeadersPacket, chain *eth.Chain) []bool {
	results := make([]bool, 4) // 4个检查项

	// 检查1: 请求不能为空
	if p == nil || len(p.BlockHeadersRequest) == 0 {
		results[0] = false
		return results
	}
	results[0] = true

	// 检查2: 区块头的数量不能超过限制
	const MAX_HEADERS = 512 // 最大区块头数量限制
	results[1] = len(p.BlockHeadersRequest) <= MAX_HEADERS

	// 检查3: 区块头必须按序号排序且不能超过链长度
	results[2] = true
	chainLen := chain.Len()
	var lastNumber uint64
	for i, header := range p.BlockHeadersRequest {
		if header == nil {
			results[2] = false
			break
		}

		// 检查区块号
		currentNumber := header.Number.Uint64()
		if currentNumber >= uint64(chainLen) {
			results[2] = false
			break
		}

		// 检查序号递增（第一个区块除外）
		if i > 0 && currentNumber <= lastNumber {
			results[2] = false
			break
		}
		lastNumber = currentNumber
	}

	// 检查4: 每个区块头的基本字段有效性
	results[3] = true
	for _, header := range p.BlockHeadersRequest {
		// 检查必要字段不为空
		if header.ParentHash == (common.Hash{}) ||
			header.UncleHash == (common.Hash{}) ||
			header.Root == (common.Hash{}) ||
			header.TxHash == (common.Hash{}) ||
			header.ReceiptHash == (common.Hash{}) ||
			header.Number == nil ||
			header.GasLimit == 0 {
			results[3] = false
			break
		}

		// 检查Gas相关字段
		if header.GasUsed > header.GasLimit {
			results[3] = false
			break
		}
	}

	return results
}

func checkGetBlockBodiesSemantics(p *eth.GetBlockBodiesPacket, chain *eth.Chain) []bool {
	results := make([]bool, 1)

	// 检查1: 请求不能为空
	if p.GetBlockBodiesRequest == nil || len(*p.GetBlockBodiesRequest) == 0 {
		results[0] = false
		return results
	}

	// 构建区块哈希映射
	blockHashes := make(map[common.Hash]bool)
	for _, block := range chain.Blocks() {
		blockHashes[block.Hash()] = true
	}

	// 计算有效哈希数量
	validHashCount := 0
	for _, hash := range *p.GetBlockBodiesRequest {
		if blockHashes[hash] {
			validHashCount++
		}
	}

	// 所有哈希都无效时返回false
	results[0] = validHashCount > 0
	return results
}

func checkBlockBodiesSemantics(p *eth.BlockBodiesPacket) []bool {
	results := make([]bool, 4) // 4个检查项

	// 检查1: 请求不能为空
	if p == nil || len(p.BlockBodiesResponse) == 0 {
		results[0] = false
		return results
	}
	results[0] = true

	// 检查2: 区块体的数量不能超过限制
	const MAX_BODIES = 256 // 最大区块体数量限制
	results[1] = len(p.BlockBodiesResponse) <= MAX_BODIES

	// 检查3: 每个区块体的基本字段有效性
	results[2] = true
	for _, body := range p.BlockBodiesResponse {
		// 检查交易列表
		if body.Transactions == nil {
			results[2] = false
			break
		}

		// 检查每个交易的有效性
		for _, tx := range body.Transactions {
			if !isValidTransaction(tx) {
				results[2] = false
				break
			}
		}

		// 检查叔块列表
		if body.Uncles != nil {
			for _, uncle := range body.Uncles {
				if uncle == nil || uncle.Number == nil ||
					uncle.GasLimit == 0 || uncle.GasUsed > uncle.GasLimit {
					results[2] = false
					break
				}
			}
		}

		// 检查提款列表（如果存在）
		if body.Withdrawals != nil {
			for _, withdrawal := range body.Withdrawals {
				if withdrawal == nil ||
					withdrawal.Address == (common.Address{}) ||
					withdrawal.Amount == 0 {
					results[2] = false
					break
				}
			}
		}
	}

	// 检查4: 资源限制检查
	results[3] = true
	var totalTxs, totalUncles, totalWithdrawals int
	for _, body := range p.BlockBodiesResponse {
		totalTxs += len(body.Transactions)
		if body.Uncles != nil {
			totalUncles += len(body.Uncles)
		}
		if body.Withdrawals != nil {
			totalWithdrawals += len(body.Withdrawals)
		}
	}

	// 设置合理的资源限制
	const (
		MAX_TXS_PER_RESPONSE         = 4096 // 每个响应最大交易数
		MAX_UNCLES_PER_RESPONSE      = 512  // 每个响应最大叔块数
		MAX_WITHDRAWALS_PER_RESPONSE = 1024 // 每个响应最大提款数
	)

	results[3] = totalTxs <= MAX_TXS_PER_RESPONSE &&
		totalUncles <= MAX_UNCLES_PER_RESPONSE &&
		totalWithdrawals <= MAX_WITHDRAWALS_PER_RESPONSE

	return results
}

func checkGetReceiptsSemantics(p *eth.GetReceiptsPacket, chain *eth.Chain) []bool {
	results := make([]bool, 1) // 只需要一个检查项

	// 检查1: 请求不能为空
	if p.GetReceiptsRequest == nil || len(*p.GetReceiptsRequest) == 0 {
		results[0] = false
		return results
	}

	// 构建区块哈希映射
	blockHashes := make(map[common.Hash]bool)
	for _, block := range chain.Blocks() {
		blockHashes[block.Hash()] = true
	}

	// 计算有效哈希数量
	validHashCount := 0
	for _, hash := range *p.GetReceiptsRequest {
		if blockHashes[hash] {
			validHashCount++
		}
	}

	// 只要有有效哈希就认为请求是有效的
	results[0] = validHashCount > 0
	return results
}

func checkTransactionsSemantics(p *eth.TransactionsPacket) []bool {
	results := make([]bool, 3)

	// 检查1: 请求不能为空
	if p == nil {
		results[0] = false
		return results
	}
	results[0] = true

	// 检查2: 每个交易必须有效
	results[1] = true
	for _, tx := range *p {
		if !isValidTransaction(tx) {
			results[1] = false
			break
		}
	}

	// 检查3: 总大小限制
	totalSize := uint64(0)
	for _, tx := range *p {
		totalSize += tx.Size()
	}
	results[2] = totalSize <= 4*1024*1024 // 4MB限制

	return results
}

func isValidTransaction(tx *types.Transaction) bool {
	if tx == nil {
		return false
	}

	// 基本字段检查
	if tx.Gas() == 0 ||
		tx.GasPrice().Sign() < 0 ||
		tx.Value().Sign() < 0 {
		return false
	}

	// 根据交易类型进行特定检查
	switch tx.Type() {
	case types.DynamicFeeTxType:
		if tx.GasTipCap().Cmp(tx.GasFeeCap()) > 0 {
			return false
		}
	case types.BlobTxType:
		if tx.BlobGasFeeCap() == nil {
			return false
		}
	}

	return true
}

func checkGetPooledTransactionsSemantics(p *eth.GetPooledTransactionsPacket) []bool {
	results := make([]bool, 3) // 3个检查项

	// 检查1: 请求不能为空
	if p == nil || p.GetPooledTransactionsRequest == nil || len(*p.GetPooledTransactionsRequest) == 0 {
		results[0] = false
		return results
	}
	results[0] = true

	// 检查2: 请求的哈希数量不能超过限制
	const MAX_HASHES = 256 // 最大请求哈希数量限制
	results[1] = len(*p.GetPooledTransactionsRequest) <= MAX_HASHES

	// 检查3: 每个哈希的有效性
	results[2] = true
	for _, hash := range *p.GetPooledTransactionsRequest {
		// 检查哈希不为空
		if hash == (common.Hash{}) {
			results[2] = false
			break
		}
	}

	return results
}

func checkPooledTransactionsSemantics(p *eth.PooledTransactionsPacket) []bool {
	results := make([]bool, 4) // 4个检查项

	// 检查1: 请求不能为空
	if p == nil || len(p.PooledTransactionsResponse) == 0 {
		results[0] = false
		return results
	}
	results[0] = true

	// 检查2: 交易数量不能超过限制
	const MAX_TRANSACTIONS = 256 // 最大交易数量限制
	results[1] = len(p.PooledTransactionsResponse) <= MAX_TRANSACTIONS

	// 检查3: 每个交易的有效性
	results[2] = true
	for _, tx := range p.PooledTransactionsResponse {
		if !isValidTransaction(tx) {
			results[2] = false
			break
		}
	}

	// 检查4: 总大小限制
	results[3] = true
	var totalSize uint64
	for _, tx := range p.PooledTransactionsResponse {
		totalSize += tx.Size()
		// 限制总大小不超过4MB
		if totalSize > 4*1024*1024 {
			results[3] = false
			break
		}
	}

	return results
}

func checkNewBlockHashesSemantics(p *eth.NewBlockHashesPacket, chain *eth.Chain) []bool {
	results := make([]bool, 4) // 4个检查项

	// 检查1: 请求不能为空
	if p == nil || len(*p) == 0 {
		results[0] = false
		return results
	}
	results[0] = true

	// 检查2: 区块号必须是递增的
	results[1] = true
	for i := 1; i < len(*p); i++ {
		if (*p)[i].Number <= (*p)[i-1].Number {
			results[1] = false
			break
		}
	}

	// 检查3: 区块号不能超过当前链的长度
	results[2] = true
	chainLen := uint64(chain.Len())
	for _, announcement := range *p {
		if announcement.Number >= chainLen {
			results[2] = false
			break
		}
	}

	// 检查4: 检查公告数量是否在合理范围内(不超过MAX_HASHES)
	const MAX_HASHES = 128 // 最大公告数量限制
	results[3] = len(*p) <= MAX_HASHES

	return results
}

func checkNewBlockSemantics(p *eth.NewBlockPacket, chain *eth.Chain) []bool {
	results := make([]bool, 5) // 5个检查项

	// 检查1: 请求不能为空
	if p == nil || p.Block == nil {
		results[0] = false
		return results
	}
	results[0] = true

	// 检查2: 区块头的有效性
	header := p.Block.Header()
	results[1] = header != nil &&
		header.ParentHash != (common.Hash{}) &&
		header.UncleHash != (common.Hash{}) &&
		header.Root != (common.Hash{}) &&
		header.TxHash != (common.Hash{}) &&
		header.ReceiptHash != (common.Hash{}) &&
		header.Number != nil &&
		header.GasLimit != 0 &&
		header.GasUsed <= header.GasLimit

	// 检查3: 区块号和父区块的一致性
	results[2] = true
	if header.Number.Uint64() > 0 {
		parentNumber := header.Number.Uint64() - 1
		found := false
		for _, block := range chain.Blocks() {
			if block.NumberU64() == parentNumber && block.Hash() == header.ParentHash {
				found = true
				break
			}
		}
		results[2] = found
	}

	// 检查4: 交易的有效性
	results[3] = true
	txs := p.Block.Transactions()
	for _, tx := range txs {
		if !isValidTransaction(tx) {
			results[3] = false
			break
		}
		// 检查交易的gas使用总和不超过区块gas限制
		if tx.Gas() > header.GasLimit {
			results[3] = false
			break
		}
	}

	// 检查5: 总难度的有效性
	results[4] = p.TD != nil && p.TD.Sign() > 0 // 总难度必须为正数
	if results[4] && header.Number.Uint64() > 0 {
		// 如果不是创世区块，总难度必须大于父区块的总难度
		parentTD := chain.TD()
		if parentTD != nil {
			results[4] = p.TD.Cmp(parentTD) > 0
		}
	}

	return results
}

func checkNewPooledTransactionHashesSemantics(p *eth.NewPooledTransactionHashesPacket) []bool {
	results := make([]bool, 4) // 4个检查项

	// 检查1: 请求不能为空
	if p == nil || len(p.Hashes) == 0 {
		results[0] = false
		return results
	}
	results[0] = true

	// 检查2: 三个数组的长度必须相等
	results[1] = len(p.Types) == len(p.Hashes) &&
		len(p.Sizes) == len(p.Hashes)

	// 检查3: 数量不能超过限制
	const MAX_HASHES = 1024 // 最大交易哈希数量限制
	results[2] = len(p.Hashes) <= MAX_HASHES

	// 检查4: 字段有效性检查
	results[3] = true
	for i, hash := range p.Hashes {
		// 检查哈希不为空
		if hash == (common.Hash{}) {
			results[3] = false
			break
		}

		// 检查类型值是否有效 (目前支持的类型: 0-2)
		if i < len(p.Types) && p.Types[i] > 2 {
			results[3] = false
			break
		}

		// 检查size是否合理 (不能为0或过大)
		if i < len(p.Sizes) && (p.Sizes[i] == 0 || p.Sizes[i] > 128*1024) { // 128KB作为单个交易的最大限制
			results[3] = false
			break
		}
	}

	return results
}

// analyzeResultsEth 分析测试结果并保存到文件
func analyzeResultsEth(results []ethPacketTestResult, logger *log.Logger, outputDir string) error {
	// 创建输出目录
	if err := os.MkdirAll(outputDir, 0755); err != nil {
		return fmt.Errorf("failed to create output directory: %v", err)
	}

	fullPath := filepath.Join(outputDir, "eth")
	if err := os.MkdirAll(fullPath, 0755); err != nil {
		return fmt.Errorf("failed to create eth directory: %v", err)
	}

	filename := filepath.Join(fullPath, fmt.Sprintf("analysis_results_%s.json", time.Now().Format("2006-01-02_15-04-05")))

	//Save to file
	data, err := json.MarshalIndent(results, "", "    ")
	if err != nil {
		return fmt.Errorf("JSON serialization failed: %v", err)
	}

	if err := ioutil.WriteFile(filename, data, 0644); err != nil {
		return fmt.Errorf("failed to write to file: %v", err)
	}

	logger.Printf("Results saved to file: %s\n", filename)

	return nil
}

// cloneAndMutateV4Packet clones and mutates the packet
func cloneAndMutateEthPacket(mutator *fuzzing.Mutator, seed eth.Packet, chain *eth.Chain) eth.Packet {
	switch p := seed.(type) {
	case *eth.StatusPacket:
		// 创建深拷贝
		newPacket := *p
		return mutateStatusPacket(mutator, &newPacket)
	case *eth.NewBlockHashesPacket:
		newPacket := *p
		return mutateNewBlockHashesPacket(mutator, &newPacket)
	case *eth.TransactionsPacket:
		// 创建深拷贝
		newPacket := make(eth.TransactionsPacket, len(*p))
		copy(newPacket, *p)
		return mutateTransactionsPacket(mutator, &newPacket)
	case *eth.GetBlockHeadersPacket:
		// 创建深拷贝
		newPacket := *p
		newRequest := *p.GetBlockHeadersRequest
		newPacket.GetBlockHeadersRequest = &newRequest
		return mutateGetBlockHeadersPacket(mutator, &newPacket, chain)
	case *eth.BlockHeadersPacket:
		newPacket := *p
		return mutateBlockHeadersPacket(mutator, &newPacket, chain)
	case *eth.GetBlockBodiesPacket:
		newPacket := *p
		newRequest := *p.GetBlockBodiesRequest
		newPacket.GetBlockBodiesRequest = &newRequest
		return mutateGetBlockBodiesPacket(mutator, &newPacket, chain)
	case *eth.BlockBodiesPacket:
		newPacket := *p
		return mutateBlockBodiesPacket(mutator, &newPacket)
	case *eth.NewBlockPacket:
		newPacket := *p
		return mutateNewBlockPacket(mutator, &newPacket)
	case *eth.NewPooledTransactionHashesPacket:
		newPacket := *p
		return mutateNewPooledTransactionHashesPacket(mutator, &newPacket)
	case *eth.GetPooledTransactionsPacket:
		newPacket := *p
		newRequest := *p.GetPooledTransactionsRequest
		newPacket.GetPooledTransactionsRequest = &newRequest
		return mutateGetPooledTransactionsPacket(mutator, &newPacket, chain)
	case *eth.PooledTransactionsPacket:
		newPacket := *p
		return mutatePooledTransactionsPacket(mutator, &newPacket)
	case *eth.GetReceiptsPacket:
		newPacket := *p
		newRequest := *p.GetReceiptsRequest
		newPacket.GetReceiptsRequest = &newRequest
		return mutateGetReceiptsPacket(mutator, &newPacket, chain)
	case *eth.ReceiptsPacket:
		newPacket := *p
		return mutateReceiptsPacket(mutator, &newPacket)
	default:
		return seed
	}
}

func mutateStatusPacket(mutator *fuzzing.Mutator, original *eth.StatusPacket) *eth.StatusPacket {
	mutated := *original

	// 各字段有30%的概率进行变异
	if rand.Float32() < 0.3 {
		mutated.ProtocolVersion = mutator.MutateProtocolVersion()
	}
	if rand.Float32() < 0.3 {
		mutated.NetworkID = mutator.MutateNetworkID()
	}
	if rand.Float32() < 0.3 {
		mutated.TD = mutator.MutateTotalDifficulty()
	}
	if rand.Float32() < 0.3 {
		mutated.Head = mutator.MutateHash()
	}
	if rand.Float32() < 0.3 {
		mutated.Genesis = mutator.MutateHash()
	}
	if rand.Float32() < 0.3 {
		mutated.ForkID = mutator.MutateForkID()
	}

	return &mutated
}

func mutateNewBlockHashesPacket(mutator *fuzzing.Mutator, original *eth.NewBlockHashesPacket) eth.Packet {
	mutated := *original

<<<<<<< HEAD
	// 各字段有30%的概率进行变异
	// 变异现有元素
	if rand.Float32() < 0.3 && len(mutated) > 0 {
		idx := mutator.RandRange(0, uint64(len(mutated)))
=======
	// 变异随机元素
	if rand.Float32() < 0.3 && len(mutated) > 0 {
		idx := mutator.Rand(len(mutated))
>>>>>>> 451c7dc3
		if mutator.Bool() {
			// 变异哈希
			mutated[idx].Hash = mutator.MutateHash()
		} else {
			// 变异区块号
			mutated[idx].Number = mutator.RandRange(0, 1000000)
		}
	}

	// 添加新元素
	if rand.Float32() < 0.3 {
<<<<<<< HEAD
		mutated = append(mutated, struct {
=======
		newAnnounce := struct {
>>>>>>> 451c7dc3
			Hash   common.Hash
			Number uint64
		}{
			Hash:   mutator.MutateHash(),
			Number: mutator.RandRange(0, 1000000),
<<<<<<< HEAD
		})
	}

	// 删除随机元素
	if rand.Float32() < 0.3 && len(mutated) > 1 {
		idx := mutator.RandRange(0, uint64(len(mutated)))
=======
		}
		mutated = append(mutated, newAnnounce)
	}

	// 删除随机元素
	if rand.Float32() < 0.3 && len(mutated) > 0 {
		idx := mutator.Rand(len(mutated))
>>>>>>> 451c7dc3
		mutated = append(mutated[:idx], mutated[idx+1:]...)
	}

	return &mutated
}

func mutateTransactionsPacket(mutator *fuzzing.Mutator, original *eth.TransactionsPacket) eth.Packet {
	// Decide whether to modify existing transactions or create new ones
	if original == nil || len(*original) == 0 || mutator.Bool() {
		// Create new transactions
		count := mutator.Rand(5) + 1 // 1-5 transactions
		newTxs := make(eth.TransactionsPacket, count)
		for i := 0; i < count; i++ {
			newTxs[i] = mutator.MutateTransaction(nil)
		}
		return &newTxs
	}

	// Modify existing transactions
	mutated := make(eth.TransactionsPacket, len(*original))
	for i, tx := range *original {
		if mutator.Bool() {
			mutated[i] = mutator.MutateTransaction(tx)
		} else {
			mutated[i] = tx
		}
	}
	return &mutated
}

func mutateGetBlockHeadersPacket(mutator *fuzzing.Mutator, original *eth.GetBlockHeadersPacket, chain *eth.Chain) *eth.GetBlockHeadersPacket {
	mutated := *original

	// 各字段有30%的概率进行变异
	if rand.Float32() < 0.3 {
<<<<<<< HEAD
		// 简单地生成一个随机区块号
		maxNumber := uint64(chain.Len() * 2) // 允许超出链长度
		mutated.Origin.Number = mutator.RandRange(0, maxNumber)
		mutated.Origin.Hash = common.Hash{} // 清空Hash，使用Number
	}
	if rand.Float32() < 0.3 {
=======
		// 变异Origin字段
		if mutated.Origin.Hash != (common.Hash{}) {
			// 如果当前使用的是Hash,有50%概率切换到使用Number
			if mutator.Bool() {
				mutated.Origin.Number = uint64(mutator.RandUint64()) // 使用mutator的随机数生成
				mutated.Origin.Hash = common.Hash{}                  // 清空Hash
			} else {
				mutated.Origin.Hash = mutator.MutateHash() // 保持使用Hash但变异它
			}
		} else {
			// 当前使用的是Number
			if mutator.Bool() {
				// 切换到使用Hash
				mutated.Origin.Hash = mutator.MutateHash()
				mutated.Origin.Number = 0 // 清空Number
			} else {
				// 保持使用Number但变异它
				mutated.Origin.Number = mutator.RandUint64()
			}
		}
	}
	if rand.Float32() < 0.3 {
		// 变异Amount字段
>>>>>>> 451c7dc3
		switch mutator.RandChoice(3) {
		case 0:
			// 生成一个较小的值
			mutated.Amount = mutator.RandRange(1, 100)
		case 1:
			// 生成一个较大的值
<<<<<<< HEAD
			mutated.Amount = mutator.RandRange(100, 10100)
=======
			mutated.Amount = mutator.RandRange(100, 10000)
>>>>>>> 451c7dc3
		case 2:
			// 边界值
			mutated.Amount = mutator.RandRange(0, 2) // 0 或 1
		}
	}
	if rand.Float32() < 0.3 {
<<<<<<< HEAD
=======
		// 变异Skip字段
>>>>>>> 451c7dc3
		switch mutator.RandChoice(3) {
		case 0:
			// 小值
			mutated.Skip = mutator.RandRange(0, 10)
		case 1:
			// 大值
			mutated.Skip = mutator.RandRange(100, 1100)
		case 2:
			// 极端值
			if mutator.Bool() {
				mutated.Skip = 0
			} else {
<<<<<<< HEAD
				mutated.Skip = mutator.MaxUint64()
=======
				mutated.Skip = mutator.MaxUint64() // 最大值
>>>>>>> 451c7dc3
			}
		}
	}
	if rand.Float32() < 0.3 {
		mutator.MutateReverse(&mutated.Reverse)
	}

	return &mutated
}

func mutateBlockHeadersPacket(mutator *fuzzing.Mutator, original *eth.BlockHeadersPacket, chain *eth.Chain) *eth.BlockHeadersPacket {
	mutated := *original

	// 变异请求ID
	if rand.Float32() < 0.3 {
		mutator.MutateRequestId(&mutated.RequestId)
	}

	// 变异随机区块头
	if rand.Float32() < 0.3 && len(mutated.BlockHeadersRequest) > 0 {
		idx := mutator.Rand(len(mutated.BlockHeadersRequest))
		mutator.MutateBlockHeader(mutated.BlockHeadersRequest[idx])
	}

	// 添加新的区块头
	if rand.Float32() < 0.3 {
<<<<<<< HEAD
		gasLimit := mutator.RandRange(0, 1000000)
		newHeader := &types.Header{
			ParentHash:  mutator.MutateHash(),
			UncleHash:   mutator.MutateHash(),
			Coinbase:    mutator.MutateAddress(),
			Root:        mutator.MutateHash(),
			TxHash:      mutator.MutateHash(),
			ReceiptHash: mutator.MutateHash(),
			Number:      new(big.Int).SetUint64(mutator.RandRange(0, 1000000)),
			GasLimit:    gasLimit,
			GasUsed:     mutator.RandRange(0, gasLimit),
			Time:        mutator.RandRange(0, 1000000),
		}
=======
		newHeader := mutator.MutateHeader()
>>>>>>> 451c7dc3
		mutated.BlockHeadersRequest = append(mutated.BlockHeadersRequest, newHeader)
	}
	// 删除随机区块头
	if rand.Float32() < 0.3 {
		if len(mutated.BlockHeadersRequest) > 1 {
			idx := mutator.Rand(len(mutated.BlockHeadersRequest))
			mutated.BlockHeadersRequest = append(
				mutated.BlockHeadersRequest[:idx],
				mutated.BlockHeadersRequest[idx+1:]...,
			)
		}
	}

	return &mutated
}

func mutateGetBlockBodiesPacket(mutator *fuzzing.Mutator, original *eth.GetBlockBodiesPacket, chain *eth.Chain) *eth.GetBlockBodiesPacket {
	mutated := *original

	if rand.Float32() < 0.5 {
		switch mutator.RandChoice(4) {
		case 0:
			// 空列表
			*mutated.GetBlockBodiesRequest = eth.GetBlockBodiesRequest{}

		case 1:
			// 随机选择1-5个有效哈希
			count := mutator.RandRange(1, 6)
			hashes := make(eth.GetBlockBodiesRequest, 0, count)
			blocks := chain.Blocks()
			for i := uint64(0); i < count; i++ {
				if len(blocks) > 0 {
<<<<<<< HEAD
					idx := mutator.RandRange(0, uint64(len(blocks)))
=======
					idx := mutator.Rand(len(blocks))
>>>>>>> 451c7dc3
					hashes = append(hashes, blocks[idx].Hash())
				}
			}
			*mutated.GetBlockBodiesRequest = hashes

		case 2:
			// 生成1-5个随机哈希
			count := mutator.RandRange(1, 6)
<<<<<<< HEAD
			hashes := make(eth.GetBlockBodiesRequest, 0, count)
			for i := uint64(0); i < count; i++ {
				hashes = append(hashes, mutator.MutateHash())
			}
			*mutated.GetBlockBodiesRequest = hashes
=======
			randomHashes := mutator.GenerateRandomHashes(int(count))
			*mutated.GetBlockBodiesRequest = eth.GetBlockBodiesRequest(randomHashes)

>>>>>>> 451c7dc3
		case 3:
			// 混合有效和无效哈希
			count := mutator.RandRange(1, 6)
			hashes := make(eth.GetBlockBodiesRequest, 0, count)
			blocks := chain.Blocks()
			for i := uint64(0); i < count; i++ {
				if mutator.Bool() && len(blocks) > 0 {
<<<<<<< HEAD
					idx := mutator.RandRange(0, uint64(len(blocks)))
					hashes = append(hashes, blocks[idx].Hash())
				} else {
					hashes = append(hashes, mutator.MutateHash())
=======
					idx := mutator.Rand(len(blocks))
					hashes = append(hashes, blocks[idx].Hash())
				} else {
					randomHashes := mutator.GenerateRandomHashes(1)
					hashes = append(hashes, randomHashes[0])
>>>>>>> 451c7dc3
				}
			}
			*mutated.GetBlockBodiesRequest = hashes
		}
	}

	return &mutated
}

func mutateBlockBodiesPacket(mutator *fuzzing.Mutator, original *eth.BlockBodiesPacket) *eth.BlockBodiesPacket {
	mutated := *original

	// 变异请求ID
	if rand.Float32() < 0.3 {
		mutator.MutateRequestId(&mutated.RequestId)
	}
	// 变异随机区块体
	if rand.Float32() < 0.3 && len(mutated.BlockBodiesResponse) > 0 {
<<<<<<< HEAD
		idx := mutator.RandRange(0, uint64(len(mutated.BlockBodiesResponse)))
=======
		idx := mutator.Rand(len(mutated.BlockBodiesResponse))
>>>>>>> 451c7dc3
		body := mutated.BlockBodiesResponse[idx]

		// 变异交易列表
		if mutator.Bool() && len(body.Transactions) > 0 {
<<<<<<< HEAD
			txIdx := mutator.RandRange(0, uint64(len(body.Transactions)))
=======
			txIdx := mutator.Rand(len(body.Transactions))
>>>>>>> 451c7dc3
			body.Transactions[txIdx] = mutator.MutateTransaction(body.Transactions[txIdx])
		}

		// 变异叔块列表
		if mutator.Bool() && len(body.Uncles) > 0 {
<<<<<<< HEAD
			uncleIdx := mutator.RandRange(0, uint64(len(body.Uncles)))
			mutator.MutateBlockHeader(body.Uncles[uncleIdx])
		}
=======
			uncleIdx := mutator.Rand(len(body.Uncles))
			body.Uncles[uncleIdx] = mutator.MutateHeader()
		}

		// 变异提款列表（如果存在）
		if mutator.Bool() && len(body.Withdrawals) > 0 {
			withdrawalIdx := mutator.Rand(len(body.Withdrawals))
			mutator.MutateWithdrawal(body.Withdrawals[withdrawalIdx])
		}
	}
>>>>>>> 451c7dc3

		// 变异提款列表
		if mutator.Bool() && len(body.Withdrawals) > 0 {
			withdrawalIdx := mutator.RandRange(0, uint64(len(body.Withdrawals)))
			mutator.MutateWithdrawal(body.Withdrawals[withdrawalIdx])
		}
	}
	// 添加新的区块体
	if rand.Float32() < 0.3 {
		// 创建新的区块体
		newBody := &eth.BlockBody{
			Transactions: make([]*types.Transaction, mutator.RandRange(1, 6)), // 1-5个交易
			Uncles:       make([]*types.Header, mutator.RandRange(0, 2)),      // 0-1个叔块
			Withdrawals:  make([]*types.Withdrawal, mutator.RandRange(0, 3)),  // 0-2个提款
		}

		// 填充交易
		for i := range newBody.Transactions {
			newBody.Transactions[i] = mutator.MutateTransaction(nil)
		}

		// 填充叔块
		for i := range newBody.Uncles {
<<<<<<< HEAD
			uncle := &types.Header{}
			mutator.MutateBlockHeader(uncle)
			newBody.Uncles[i] = uncle
		}
=======
			newBody.Uncles[i] = mutator.MutateHeader()
		}

		// 填充提款
		for i := range newBody.Withdrawals {
			withdrawal := &types.Withdrawal{}
			mutator.MutateWithdrawal(withdrawal)
			newBody.Withdrawals[i] = withdrawal
		}

		mutated.BlockBodiesResponse = append(mutated.BlockBodiesResponse, newBody)
	}
>>>>>>> 451c7dc3

		// 填充提款
		for i := range newBody.Withdrawals {
			withdrawal := &types.Withdrawal{}
			mutator.MutateWithdrawal(withdrawal)
			newBody.Withdrawals[i] = withdrawal
		}

		mutated.BlockBodiesResponse = append(mutated.BlockBodiesResponse, newBody)
	}
	// 删除随机区块体
	if rand.Float32() < 0.3 {
		if len(mutated.BlockBodiesResponse) > 1 {
<<<<<<< HEAD
			idx := mutator.RandRange(0, uint64(len(mutated.BlockBodiesResponse)))
=======
			idx := mutator.Rand(len(mutated.BlockBodiesResponse))
>>>>>>> 451c7dc3
			mutated.BlockBodiesResponse = append(
				mutated.BlockBodiesResponse[:idx],
				mutated.BlockBodiesResponse[idx+1:]...,
			)
		}
	}
	return &mutated
}

func mutateNewBlockPacket(mutator *fuzzing.Mutator, original *eth.NewBlockPacket) *eth.NewBlockPacket {
	mutated := *original

	// 变异区块
	if rand.Float32() < 0.5 {
		mutator.MutateNewBlock(mutated.Block)
	}

	// 变异总难度
	if rand.Float32() < 0.3 {
		mutated.TD = mutator.MutateTotalDifficulty()
	}

	return &mutated
}

func mutateNewPooledTransactionHashesPacket(mutator *fuzzing.Mutator, original *eth.NewPooledTransactionHashesPacket) *eth.NewPooledTransactionHashesPacket {
	mutated := *original

	// 变异随机交易哈希
	if rand.Float32() < 0.3 {
		if len(mutated.Hashes) > 0 {
<<<<<<< HEAD
			idx := mutator.RandRange(0, uint64(len(mutated.Hashes)))
=======
			idx := mutator.Rand(len(mutated.Hashes))
>>>>>>> 451c7dc3
			mutated.Hashes[idx] = mutator.MutateHash()
		}
	}

	// 添加新的交易哈希
	if rand.Float32() < 0.3 {
		mutated.Hashes = append(mutated.Hashes, mutator.MutateHash())
	}

	// 删除随机交易哈希
	if rand.Float32() < 0.3 {
		if len(mutated.Hashes) > 1 {
<<<<<<< HEAD
			idx := mutator.RandRange(0, uint64(len(mutated.Hashes)))
=======
			idx := mutator.Rand(len(mutated.Hashes))
>>>>>>> 451c7dc3
			mutated.Hashes = append(
				mutated.Hashes[:idx],
				mutated.Hashes[idx+1:]...,
			)
		}
	}

	return &mutated
}

func mutateGetPooledTransactionsPacket(mutator *fuzzing.Mutator, original *eth.GetPooledTransactionsPacket, chain *eth.Chain) *eth.GetPooledTransactionsPacket {
	mutated := *original

	if rand.Float32() < 0.5 {
<<<<<<< HEAD
		request := *original.GetPooledTransactionsRequest

		switch mutator.RandChoice(4) {
		case 0:
			// 空列表
			request = eth.GetPooledTransactionsRequest{}
=======
		switch mutator.RandChoice(4) {
		case 0:
			// 空列表
			*mutated.GetPooledTransactionsRequest = eth.GetPooledTransactionsRequest{}
>>>>>>> 451c7dc3

		case 1:
			// 随机选择1-5个有效哈希
			blocks := chain.Blocks() // 使用区块中的交易
			if len(blocks) == 0 {
				// 如果没有区块，生成随机哈希
<<<<<<< HEAD
				count := uint64(mutator.RandRange(1, 6))
				hashes := make(eth.GetPooledTransactionsRequest, count)
				for i := uint64(0); i < count; i++ {
					hashes[i] = mutator.MutateHash()
				}
				request = hashes
			} else {
				count := uint64(mutator.RandRange(1, 6))
				hashes := make(eth.GetPooledTransactionsRequest, count)
				for i := uint64(0); i < count; i++ {
					block := blocks[mutator.RandRange(0, uint64(len(blocks)))]
					txs := block.Transactions()
					if len(txs) > 0 {
						hashes[i] = txs[mutator.RandRange(0, uint64(len(txs)))].Hash()
=======
				count := int(mutator.RandRange(1, 6))
				randomHashes := mutator.GenerateRandomHashes(count)
				*mutated.GetPooledTransactionsRequest = eth.GetPooledTransactionsRequest(randomHashes)
				return &mutated
			}

			count := int(mutator.RandRange(1, 6))
			hashes := make(eth.GetPooledTransactionsRequest, count)
			for i := 0; i < count; i++ {
				if len(blocks) > 0 {
					block := blocks[mutator.Rand(len(blocks))]
					txs := block.Transactions()
					if len(txs) > 0 {
						hashes[i] = txs[mutator.Rand(len(txs))].Hash()
>>>>>>> 451c7dc3
					} else {
						hashes[i] = mutator.MutateHash()
					}
				}
<<<<<<< HEAD
				request = hashes
			}

		case 2:
			// 生成1-5个随机哈希
			count := uint64(mutator.RandRange(1, 6))
			hashes := make(eth.GetPooledTransactionsRequest, count)
			for i := uint64(0); i < count; i++ {
				hashes[i] = mutator.MutateHash()
			}
			request = hashes
=======
			}
			*mutated.GetPooledTransactionsRequest = hashes
		case 2:
			// 生成1-5个随机哈希
			count := int(mutator.RandRange(1, 6))
			randomHashes := mutator.GenerateRandomHashes(count)
			*mutated.GetPooledTransactionsRequest = eth.GetPooledTransactionsRequest(randomHashes)
>>>>>>> 451c7dc3

		case 3:
			// 混合有效和无效哈希
			blocks := chain.Blocks()
<<<<<<< HEAD
			count := uint64(mutator.RandRange(1, 6))
			hashes := make(eth.GetPooledTransactionsRequest, count)
			for i := uint64(0); i < count; i++ {
				if mutator.Bool() && len(blocks) > 0 {
					block := blocks[mutator.RandRange(0, uint64(len(blocks)))]
					txs := block.Transactions()
					if len(txs) > 0 {
						hashes[i] = txs[mutator.RandRange(0, uint64(len(txs)))].Hash()
=======
			count := int(mutator.RandRange(1, 6))
			hashes := make(eth.GetPooledTransactionsRequest, count)
			for i := 0; i < count; i++ {
				if mutator.Bool() && len(blocks) > 0 {
					block := blocks[mutator.Rand(len(blocks))]
					txs := block.Transactions()
					if len(txs) > 0 {
						hashes[i] = txs[mutator.Rand(len(txs))].Hash()
>>>>>>> 451c7dc3
					} else {
						hashes[i] = mutator.MutateHash()
					}
				} else {
					hashes[i] = mutator.MutateHash()
				}
			}
<<<<<<< HEAD
			request = hashes
		}

		mutated.GetPooledTransactionsRequest = &request
=======
			*mutated.GetPooledTransactionsRequest = hashes
		}
>>>>>>> 451c7dc3
	}

	return &mutated
}

func mutatePooledTransactionsPacket(mutator *fuzzing.Mutator, original *eth.PooledTransactionsPacket) *eth.PooledTransactionsPacket {
	mutated := *original

	// 变异请求ID
	if rand.Float32() < 0.3 {
		mutator.MutateRequestId(&mutated.RequestId)
	}

	// 变异随机交易
	if rand.Float32() < 0.3 {
		if len(mutated.PooledTransactionsResponse) > 0 {
<<<<<<< HEAD
			idx := mutator.RandRange(0, uint64(len(mutated.PooledTransactionsResponse)))
=======
			idx := mutator.Rand(len(mutated.PooledTransactionsResponse))
>>>>>>> 451c7dc3
			mutated.PooledTransactionsResponse[idx] = mutator.MutateTransaction(
				mutated.PooledTransactionsResponse[idx],
			)
		}
	}

	// 添加新的交易
	if rand.Float32() < 0.3 {
<<<<<<< HEAD
		newTx := mutator.MutateTransaction(nil)
		mutated.PooledTransactionsResponse = append(
			mutated.PooledTransactionsResponse,
			newTx,
		)
=======
		newTx := mutator.AddPooledTransaction()
		mutated.PooledTransactionsResponse = append(mutated.PooledTransactionsResponse, newTx)
>>>>>>> 451c7dc3
	}

	// 删除随机交易
	if rand.Float32() < 0.3 {
		if len(mutated.PooledTransactionsResponse) > 1 {
<<<<<<< HEAD
			idx := mutator.RandRange(0, uint64(len(mutated.PooledTransactionsResponse)))
=======
			idx := mutator.RemovePooledTransaction(len(mutated.PooledTransactionsResponse))
>>>>>>> 451c7dc3
			mutated.PooledTransactionsResponse = append(
				mutated.PooledTransactionsResponse[:idx],
				mutated.PooledTransactionsResponse[idx+1:]...,
			)
		}
	}

	return &mutated
}

func mutateGetReceiptsPacket(mutator *fuzzing.Mutator, original *eth.GetReceiptsPacket, chain *eth.Chain) *eth.GetReceiptsPacket {
	mutated := *original

	if rand.Float32() < 0.5 {
		switch mutator.RandChoice(4) {
		case 0:
			// 空列表
			*mutated.GetReceiptsRequest = eth.GetReceiptsRequest{}

		case 1:
			// 随机选择1-5个有效哈希
			count := mutator.RandRange(1, 6)
			hashes := make(eth.GetReceiptsRequest, 0, count)
			blocks := chain.Blocks()
			for i := uint64(0); i < count; i++ {
				if len(blocks) > 0 {
<<<<<<< HEAD
					idx := mutator.RandRange(0, uint64(len(blocks)))
=======
					idx := mutator.Rand(len(blocks))
>>>>>>> 451c7dc3
					hashes = append(hashes, blocks[idx].Hash())
				}
			}
			*mutated.GetReceiptsRequest = hashes

		case 2:
			// 生成1-5个随机哈希
			count := mutator.RandRange(1, 6)
<<<<<<< HEAD
			hashes := make(eth.GetReceiptsRequest, 0, count)
			for i := uint64(0); i < count; i++ {
				hashes = append(hashes, mutator.MutateHash())
			}
			*mutated.GetReceiptsRequest = hashes
=======
			randomHashes := mutator.GenerateRandomHashes(int(count))
			*mutated.GetReceiptsRequest = eth.GetReceiptsRequest(randomHashes)

>>>>>>> 451c7dc3
		case 3:
			// 混合有效和无效哈希
			count := mutator.RandRange(1, 6)
			hashes := make(eth.GetReceiptsRequest, 0, count)
			blocks := chain.Blocks()
			for i := uint64(0); i < count; i++ {
				if mutator.Bool() && len(blocks) > 0 {
<<<<<<< HEAD
					idx := mutator.RandRange(0, uint64(len(blocks)))
					hashes = append(hashes, blocks[idx].Hash())
				} else {
					hashes = append(hashes, mutator.MutateHash())
=======
					idx := mutator.Rand(len(blocks))
					hashes = append(hashes, blocks[idx].Hash())
				} else {
					randomHashes := mutator.GenerateRandomHashes(1)
					hashes = append(hashes, randomHashes[0])
>>>>>>> 451c7dc3
				}
			}
			*mutated.GetReceiptsRequest = hashes
		}
	}

	return &mutated
}

func mutateReceiptsPacket(mutator *fuzzing.Mutator, original *eth.ReceiptsPacket) *eth.ReceiptsPacket {
	mutated := *original

	// 变异请求ID
	if rand.Float32() < 0.3 {
		mutator.MutateRequestId(&mutated.RequestId)
	}

	// 变异随机收据
	if rand.Float32() < 0.3 {
		if len(mutated.ReceiptsResponse) > 0 {
<<<<<<< HEAD
			idx := mutator.RandRange(0, uint64(len(mutated.ReceiptsResponse)))
			if len(mutated.ReceiptsResponse[idx]) > 0 {
				mutator.MutateReceipt(mutated.ReceiptsResponse[idx][0])
			}
=======
			idx := mutator.MutateReceiptResponse(len(mutated.ReceiptsResponse))
			mutator.MutateReceipt(mutated.ReceiptsResponse[idx][0])
>>>>>>> 451c7dc3
		}
	}
	// 添加新的收据
	if rand.Float32() < 0.3 {
<<<<<<< HEAD
		gasUsed := mutator.RandRange(0, 1000000)
		newReceipt := &types.Receipt{
			Status:            mutator.RandRange(0, 2),
			CumulativeGasUsed: gasUsed,
			GasUsed:           mutator.RandRange(0, gasUsed+1),
			Bloom:             types.BytesToBloom(mutator.MutateHash().Bytes()),
			TxHash:            mutator.MutateHash(),
			ContractAddress:   mutator.MutateAddress(),
		}
		mutated.ReceiptsResponse = append(
			mutated.ReceiptsResponse,
			[]*types.Receipt{newReceipt},
		)
=======
		newReceipt := mutator.AddReceipt()
		mutated.ReceiptsResponse = append(mutated.ReceiptsResponse, []*types.Receipt{newReceipt})
>>>>>>> 451c7dc3
	}

	// 删除随机收据
	if rand.Float32() < 0.3 {
		if len(mutated.ReceiptsResponse) > 1 {
<<<<<<< HEAD
			idx := mutator.RandRange(0, uint64(len(mutated.ReceiptsResponse)))
=======
			idx := mutator.RemoveReceipt(len(mutated.ReceiptsResponse))
>>>>>>> 451c7dc3
			mutated.ReceiptsResponse = append(
				mutated.ReceiptsResponse[:idx],
				mutated.ReceiptsResponse[idx+1:]...,
			)
		}
	}

	return &mutated
}<|MERGE_RESOLUTION|>--- conflicted
+++ resolved
@@ -1565,16 +1565,10 @@
 func mutateNewBlockHashesPacket(mutator *fuzzing.Mutator, original *eth.NewBlockHashesPacket) eth.Packet {
 	mutated := *original
 
-<<<<<<< HEAD
 	// 各字段有30%的概率进行变异
 	// 变异现有元素
 	if rand.Float32() < 0.3 && len(mutated) > 0 {
 		idx := mutator.RandRange(0, uint64(len(mutated)))
-=======
-	// 变异随机元素
-	if rand.Float32() < 0.3 && len(mutated) > 0 {
-		idx := mutator.Rand(len(mutated))
->>>>>>> 451c7dc3
 		if mutator.Bool() {
 			// 变异哈希
 			mutated[idx].Hash = mutator.MutateHash()
@@ -1586,32 +1580,18 @@
 
 	// 添加新元素
 	if rand.Float32() < 0.3 {
-<<<<<<< HEAD
 		mutated = append(mutated, struct {
-=======
-		newAnnounce := struct {
->>>>>>> 451c7dc3
 			Hash   common.Hash
 			Number uint64
 		}{
 			Hash:   mutator.MutateHash(),
 			Number: mutator.RandRange(0, 1000000),
-<<<<<<< HEAD
 		})
 	}
 
 	// 删除随机元素
 	if rand.Float32() < 0.3 && len(mutated) > 1 {
 		idx := mutator.RandRange(0, uint64(len(mutated)))
-=======
-		}
-		mutated = append(mutated, newAnnounce)
-	}
-
-	// 删除随机元素
-	if rand.Float32() < 0.3 && len(mutated) > 0 {
-		idx := mutator.Rand(len(mutated))
->>>>>>> 451c7dc3
 		mutated = append(mutated[:idx], mutated[idx+1:]...)
 	}
 
@@ -1647,59 +1627,25 @@
 
 	// 各字段有30%的概率进行变异
 	if rand.Float32() < 0.3 {
-<<<<<<< HEAD
 		// 简单地生成一个随机区块号
 		maxNumber := uint64(chain.Len() * 2) // 允许超出链长度
 		mutated.Origin.Number = mutator.RandRange(0, maxNumber)
 		mutated.Origin.Hash = common.Hash{} // 清空Hash，使用Number
 	}
 	if rand.Float32() < 0.3 {
-=======
-		// 变异Origin字段
-		if mutated.Origin.Hash != (common.Hash{}) {
-			// 如果当前使用的是Hash,有50%概率切换到使用Number
-			if mutator.Bool() {
-				mutated.Origin.Number = uint64(mutator.RandUint64()) // 使用mutator的随机数生成
-				mutated.Origin.Hash = common.Hash{}                  // 清空Hash
-			} else {
-				mutated.Origin.Hash = mutator.MutateHash() // 保持使用Hash但变异它
-			}
-		} else {
-			// 当前使用的是Number
-			if mutator.Bool() {
-				// 切换到使用Hash
-				mutated.Origin.Hash = mutator.MutateHash()
-				mutated.Origin.Number = 0 // 清空Number
-			} else {
-				// 保持使用Number但变异它
-				mutated.Origin.Number = mutator.RandUint64()
-			}
-		}
-	}
-	if rand.Float32() < 0.3 {
-		// 变异Amount字段
->>>>>>> 451c7dc3
 		switch mutator.RandChoice(3) {
 		case 0:
 			// 生成一个较小的值
 			mutated.Amount = mutator.RandRange(1, 100)
 		case 1:
 			// 生成一个较大的值
-<<<<<<< HEAD
 			mutated.Amount = mutator.RandRange(100, 10100)
-=======
-			mutated.Amount = mutator.RandRange(100, 10000)
->>>>>>> 451c7dc3
 		case 2:
 			// 边界值
 			mutated.Amount = mutator.RandRange(0, 2) // 0 或 1
 		}
 	}
 	if rand.Float32() < 0.3 {
-<<<<<<< HEAD
-=======
-		// 变异Skip字段
->>>>>>> 451c7dc3
 		switch mutator.RandChoice(3) {
 		case 0:
 			// 小值
@@ -1712,11 +1658,7 @@
 			if mutator.Bool() {
 				mutated.Skip = 0
 			} else {
-<<<<<<< HEAD
 				mutated.Skip = mutator.MaxUint64()
-=======
-				mutated.Skip = mutator.MaxUint64() // 最大值
->>>>>>> 451c7dc3
 			}
 		}
 	}
@@ -1743,7 +1685,6 @@
 
 	// 添加新的区块头
 	if rand.Float32() < 0.3 {
-<<<<<<< HEAD
 		gasLimit := mutator.RandRange(0, 1000000)
 		newHeader := &types.Header{
 			ParentHash:  mutator.MutateHash(),
@@ -1757,9 +1698,6 @@
 			GasUsed:     mutator.RandRange(0, gasLimit),
 			Time:        mutator.RandRange(0, 1000000),
 		}
-=======
-		newHeader := mutator.MutateHeader()
->>>>>>> 451c7dc3
 		mutated.BlockHeadersRequest = append(mutated.BlockHeadersRequest, newHeader)
 	}
 	// 删除随机区块头
@@ -1792,11 +1730,7 @@
 			blocks := chain.Blocks()
 			for i := uint64(0); i < count; i++ {
 				if len(blocks) > 0 {
-<<<<<<< HEAD
 					idx := mutator.RandRange(0, uint64(len(blocks)))
-=======
-					idx := mutator.Rand(len(blocks))
->>>>>>> 451c7dc3
 					hashes = append(hashes, blocks[idx].Hash())
 				}
 			}
@@ -1805,17 +1739,11 @@
 		case 2:
 			// 生成1-5个随机哈希
 			count := mutator.RandRange(1, 6)
-<<<<<<< HEAD
 			hashes := make(eth.GetBlockBodiesRequest, 0, count)
 			for i := uint64(0); i < count; i++ {
 				hashes = append(hashes, mutator.MutateHash())
 			}
 			*mutated.GetBlockBodiesRequest = hashes
-=======
-			randomHashes := mutator.GenerateRandomHashes(int(count))
-			*mutated.GetBlockBodiesRequest = eth.GetBlockBodiesRequest(randomHashes)
-
->>>>>>> 451c7dc3
 		case 3:
 			// 混合有效和无效哈希
 			count := mutator.RandRange(1, 6)
@@ -1823,18 +1751,10 @@
 			blocks := chain.Blocks()
 			for i := uint64(0); i < count; i++ {
 				if mutator.Bool() && len(blocks) > 0 {
-<<<<<<< HEAD
 					idx := mutator.RandRange(0, uint64(len(blocks)))
 					hashes = append(hashes, blocks[idx].Hash())
 				} else {
 					hashes = append(hashes, mutator.MutateHash())
-=======
-					idx := mutator.Rand(len(blocks))
-					hashes = append(hashes, blocks[idx].Hash())
-				} else {
-					randomHashes := mutator.GenerateRandomHashes(1)
-					hashes = append(hashes, randomHashes[0])
->>>>>>> 451c7dc3
 				}
 			}
 			*mutated.GetBlockBodiesRequest = hashes
@@ -1853,41 +1773,20 @@
 	}
 	// 变异随机区块体
 	if rand.Float32() < 0.3 && len(mutated.BlockBodiesResponse) > 0 {
-<<<<<<< HEAD
 		idx := mutator.RandRange(0, uint64(len(mutated.BlockBodiesResponse)))
-=======
-		idx := mutator.Rand(len(mutated.BlockBodiesResponse))
->>>>>>> 451c7dc3
 		body := mutated.BlockBodiesResponse[idx]
 
 		// 变异交易列表
 		if mutator.Bool() && len(body.Transactions) > 0 {
-<<<<<<< HEAD
 			txIdx := mutator.RandRange(0, uint64(len(body.Transactions)))
-=======
-			txIdx := mutator.Rand(len(body.Transactions))
->>>>>>> 451c7dc3
 			body.Transactions[txIdx] = mutator.MutateTransaction(body.Transactions[txIdx])
 		}
 
 		// 变异叔块列表
 		if mutator.Bool() && len(body.Uncles) > 0 {
-<<<<<<< HEAD
 			uncleIdx := mutator.RandRange(0, uint64(len(body.Uncles)))
 			mutator.MutateBlockHeader(body.Uncles[uncleIdx])
 		}
-=======
-			uncleIdx := mutator.Rand(len(body.Uncles))
-			body.Uncles[uncleIdx] = mutator.MutateHeader()
-		}
-
-		// 变异提款列表（如果存在）
-		if mutator.Bool() && len(body.Withdrawals) > 0 {
-			withdrawalIdx := mutator.Rand(len(body.Withdrawals))
-			mutator.MutateWithdrawal(body.Withdrawals[withdrawalIdx])
-		}
-	}
->>>>>>> 451c7dc3
 
 		// 变异提款列表
 		if mutator.Bool() && len(body.Withdrawals) > 0 {
@@ -1911,13 +1810,9 @@
 
 		// 填充叔块
 		for i := range newBody.Uncles {
-<<<<<<< HEAD
 			uncle := &types.Header{}
 			mutator.MutateBlockHeader(uncle)
 			newBody.Uncles[i] = uncle
-		}
-=======
-			newBody.Uncles[i] = mutator.MutateHeader()
 		}
 
 		// 填充提款
@@ -1929,31 +1824,17 @@
 
 		mutated.BlockBodiesResponse = append(mutated.BlockBodiesResponse, newBody)
 	}
->>>>>>> 451c7dc3
-
-		// 填充提款
-		for i := range newBody.Withdrawals {
-			withdrawal := &types.Withdrawal{}
-			mutator.MutateWithdrawal(withdrawal)
-			newBody.Withdrawals[i] = withdrawal
-		}
-
-		mutated.BlockBodiesResponse = append(mutated.BlockBodiesResponse, newBody)
-	}
 	// 删除随机区块体
 	if rand.Float32() < 0.3 {
 		if len(mutated.BlockBodiesResponse) > 1 {
-<<<<<<< HEAD
 			idx := mutator.RandRange(0, uint64(len(mutated.BlockBodiesResponse)))
-=======
-			idx := mutator.Rand(len(mutated.BlockBodiesResponse))
->>>>>>> 451c7dc3
 			mutated.BlockBodiesResponse = append(
 				mutated.BlockBodiesResponse[:idx],
 				mutated.BlockBodiesResponse[idx+1:]...,
 			)
 		}
 	}
+
 	return &mutated
 }
 
@@ -1979,11 +1860,7 @@
 	// 变异随机交易哈希
 	if rand.Float32() < 0.3 {
 		if len(mutated.Hashes) > 0 {
-<<<<<<< HEAD
 			idx := mutator.RandRange(0, uint64(len(mutated.Hashes)))
-=======
-			idx := mutator.Rand(len(mutated.Hashes))
->>>>>>> 451c7dc3
 			mutated.Hashes[idx] = mutator.MutateHash()
 		}
 	}
@@ -1996,11 +1873,7 @@
 	// 删除随机交易哈希
 	if rand.Float32() < 0.3 {
 		if len(mutated.Hashes) > 1 {
-<<<<<<< HEAD
 			idx := mutator.RandRange(0, uint64(len(mutated.Hashes)))
-=======
-			idx := mutator.Rand(len(mutated.Hashes))
->>>>>>> 451c7dc3
 			mutated.Hashes = append(
 				mutated.Hashes[:idx],
 				mutated.Hashes[idx+1:]...,
@@ -2015,26 +1888,18 @@
 	mutated := *original
 
 	if rand.Float32() < 0.5 {
-<<<<<<< HEAD
 		request := *original.GetPooledTransactionsRequest
 
 		switch mutator.RandChoice(4) {
 		case 0:
 			// 空列表
 			request = eth.GetPooledTransactionsRequest{}
-=======
-		switch mutator.RandChoice(4) {
-		case 0:
-			// 空列表
-			*mutated.GetPooledTransactionsRequest = eth.GetPooledTransactionsRequest{}
->>>>>>> 451c7dc3
 
 		case 1:
 			// 随机选择1-5个有效哈希
 			blocks := chain.Blocks() // 使用区块中的交易
 			if len(blocks) == 0 {
 				// 如果没有区块，生成随机哈希
-<<<<<<< HEAD
 				count := uint64(mutator.RandRange(1, 6))
 				hashes := make(eth.GetPooledTransactionsRequest, count)
 				for i := uint64(0); i < count; i++ {
@@ -2049,27 +1914,10 @@
 					txs := block.Transactions()
 					if len(txs) > 0 {
 						hashes[i] = txs[mutator.RandRange(0, uint64(len(txs)))].Hash()
-=======
-				count := int(mutator.RandRange(1, 6))
-				randomHashes := mutator.GenerateRandomHashes(count)
-				*mutated.GetPooledTransactionsRequest = eth.GetPooledTransactionsRequest(randomHashes)
-				return &mutated
-			}
-
-			count := int(mutator.RandRange(1, 6))
-			hashes := make(eth.GetPooledTransactionsRequest, count)
-			for i := 0; i < count; i++ {
-				if len(blocks) > 0 {
-					block := blocks[mutator.Rand(len(blocks))]
-					txs := block.Transactions()
-					if len(txs) > 0 {
-						hashes[i] = txs[mutator.Rand(len(txs))].Hash()
->>>>>>> 451c7dc3
 					} else {
 						hashes[i] = mutator.MutateHash()
 					}
 				}
-<<<<<<< HEAD
 				request = hashes
 			}
 
@@ -2081,20 +1929,10 @@
 				hashes[i] = mutator.MutateHash()
 			}
 			request = hashes
-=======
-			}
-			*mutated.GetPooledTransactionsRequest = hashes
-		case 2:
-			// 生成1-5个随机哈希
-			count := int(mutator.RandRange(1, 6))
-			randomHashes := mutator.GenerateRandomHashes(count)
-			*mutated.GetPooledTransactionsRequest = eth.GetPooledTransactionsRequest(randomHashes)
->>>>>>> 451c7dc3
 
 		case 3:
 			// 混合有效和无效哈希
 			blocks := chain.Blocks()
-<<<<<<< HEAD
 			count := uint64(mutator.RandRange(1, 6))
 			hashes := make(eth.GetPooledTransactionsRequest, count)
 			for i := uint64(0); i < count; i++ {
@@ -2103,16 +1941,6 @@
 					txs := block.Transactions()
 					if len(txs) > 0 {
 						hashes[i] = txs[mutator.RandRange(0, uint64(len(txs)))].Hash()
-=======
-			count := int(mutator.RandRange(1, 6))
-			hashes := make(eth.GetPooledTransactionsRequest, count)
-			for i := 0; i < count; i++ {
-				if mutator.Bool() && len(blocks) > 0 {
-					block := blocks[mutator.Rand(len(blocks))]
-					txs := block.Transactions()
-					if len(txs) > 0 {
-						hashes[i] = txs[mutator.Rand(len(txs))].Hash()
->>>>>>> 451c7dc3
 					} else {
 						hashes[i] = mutator.MutateHash()
 					}
@@ -2120,15 +1948,10 @@
 					hashes[i] = mutator.MutateHash()
 				}
 			}
-<<<<<<< HEAD
 			request = hashes
 		}
 
 		mutated.GetPooledTransactionsRequest = &request
-=======
-			*mutated.GetPooledTransactionsRequest = hashes
-		}
->>>>>>> 451c7dc3
 	}
 
 	return &mutated
@@ -2145,11 +1968,7 @@
 	// 变异随机交易
 	if rand.Float32() < 0.3 {
 		if len(mutated.PooledTransactionsResponse) > 0 {
-<<<<<<< HEAD
 			idx := mutator.RandRange(0, uint64(len(mutated.PooledTransactionsResponse)))
-=======
-			idx := mutator.Rand(len(mutated.PooledTransactionsResponse))
->>>>>>> 451c7dc3
 			mutated.PooledTransactionsResponse[idx] = mutator.MutateTransaction(
 				mutated.PooledTransactionsResponse[idx],
 			)
@@ -2158,26 +1977,17 @@
 
 	// 添加新的交易
 	if rand.Float32() < 0.3 {
-<<<<<<< HEAD
 		newTx := mutator.MutateTransaction(nil)
 		mutated.PooledTransactionsResponse = append(
 			mutated.PooledTransactionsResponse,
 			newTx,
 		)
-=======
-		newTx := mutator.AddPooledTransaction()
-		mutated.PooledTransactionsResponse = append(mutated.PooledTransactionsResponse, newTx)
->>>>>>> 451c7dc3
 	}
 
 	// 删除随机交易
 	if rand.Float32() < 0.3 {
 		if len(mutated.PooledTransactionsResponse) > 1 {
-<<<<<<< HEAD
 			idx := mutator.RandRange(0, uint64(len(mutated.PooledTransactionsResponse)))
-=======
-			idx := mutator.RemovePooledTransaction(len(mutated.PooledTransactionsResponse))
->>>>>>> 451c7dc3
 			mutated.PooledTransactionsResponse = append(
 				mutated.PooledTransactionsResponse[:idx],
 				mutated.PooledTransactionsResponse[idx+1:]...,
@@ -2204,11 +2014,7 @@
 			blocks := chain.Blocks()
 			for i := uint64(0); i < count; i++ {
 				if len(blocks) > 0 {
-<<<<<<< HEAD
 					idx := mutator.RandRange(0, uint64(len(blocks)))
-=======
-					idx := mutator.Rand(len(blocks))
->>>>>>> 451c7dc3
 					hashes = append(hashes, blocks[idx].Hash())
 				}
 			}
@@ -2217,17 +2023,11 @@
 		case 2:
 			// 生成1-5个随机哈希
 			count := mutator.RandRange(1, 6)
-<<<<<<< HEAD
 			hashes := make(eth.GetReceiptsRequest, 0, count)
 			for i := uint64(0); i < count; i++ {
 				hashes = append(hashes, mutator.MutateHash())
 			}
 			*mutated.GetReceiptsRequest = hashes
-=======
-			randomHashes := mutator.GenerateRandomHashes(int(count))
-			*mutated.GetReceiptsRequest = eth.GetReceiptsRequest(randomHashes)
-
->>>>>>> 451c7dc3
 		case 3:
 			// 混合有效和无效哈希
 			count := mutator.RandRange(1, 6)
@@ -2235,18 +2035,10 @@
 			blocks := chain.Blocks()
 			for i := uint64(0); i < count; i++ {
 				if mutator.Bool() && len(blocks) > 0 {
-<<<<<<< HEAD
 					idx := mutator.RandRange(0, uint64(len(blocks)))
 					hashes = append(hashes, blocks[idx].Hash())
 				} else {
 					hashes = append(hashes, mutator.MutateHash())
-=======
-					idx := mutator.Rand(len(blocks))
-					hashes = append(hashes, blocks[idx].Hash())
-				} else {
-					randomHashes := mutator.GenerateRandomHashes(1)
-					hashes = append(hashes, randomHashes[0])
->>>>>>> 451c7dc3
 				}
 			}
 			*mutated.GetReceiptsRequest = hashes
@@ -2267,20 +2059,15 @@
 	// 变异随机收据
 	if rand.Float32() < 0.3 {
 		if len(mutated.ReceiptsResponse) > 0 {
-<<<<<<< HEAD
 			idx := mutator.RandRange(0, uint64(len(mutated.ReceiptsResponse)))
 			if len(mutated.ReceiptsResponse[idx]) > 0 {
 				mutator.MutateReceipt(mutated.ReceiptsResponse[idx][0])
 			}
-=======
-			idx := mutator.MutateReceiptResponse(len(mutated.ReceiptsResponse))
-			mutator.MutateReceipt(mutated.ReceiptsResponse[idx][0])
->>>>>>> 451c7dc3
-		}
-	}
+		}
+	}
+
 	// 添加新的收据
 	if rand.Float32() < 0.3 {
-<<<<<<< HEAD
 		gasUsed := mutator.RandRange(0, 1000000)
 		newReceipt := &types.Receipt{
 			Status:            mutator.RandRange(0, 2),
@@ -2294,20 +2081,12 @@
 			mutated.ReceiptsResponse,
 			[]*types.Receipt{newReceipt},
 		)
-=======
-		newReceipt := mutator.AddReceipt()
-		mutated.ReceiptsResponse = append(mutated.ReceiptsResponse, []*types.Receipt{newReceipt})
->>>>>>> 451c7dc3
 	}
 
 	// 删除随机收据
 	if rand.Float32() < 0.3 {
 		if len(mutated.ReceiptsResponse) > 1 {
-<<<<<<< HEAD
 			idx := mutator.RandRange(0, uint64(len(mutated.ReceiptsResponse)))
-=======
-			idx := mutator.RemoveReceipt(len(mutated.ReceiptsResponse))
->>>>>>> 451c7dc3
 			mutated.ReceiptsResponse = append(
 				mutated.ReceiptsResponse[:idx],
 				mutated.ReceiptsResponse[idx+1:]...,
